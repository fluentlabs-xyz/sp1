use p3_baby_bear::BabyBear;
use std::fs::File;
use std::io::Seek;
use std::io::{self};
use std::sync::Arc;
use web_time::Instant;

pub use baby_bear_blake3::BabyBearBlake3;
use p3_challenger::CanObserve;
use p3_field::PrimeField32;
use serde::de::DeserializeOwned;
use serde::Serialize;
use size::Size;
use thiserror::Error;

use crate::air::MachineAir;
use crate::io::{SP1PublicValues, SP1Stdin};
use crate::lookup::InteractionBuilder;
use crate::runtime::{ExecutionError, NoOpSubproofVerifier, SP1Context};
use crate::runtime::{ExecutionRecord, ExecutionReport};
use crate::stark::DebugConstraintBuilder;
use crate::stark::MachineProof;
use crate::stark::MachineProver;
use crate::stark::ProverConstraintFolder;
use crate::stark::StarkVerifyingKey;
use crate::stark::Val;
use crate::stark::VerifierConstraintFolder;
use crate::stark::{Com, PcsProverData, RiscvAir, ShardProof, StarkProvingKey, UniConfig};
use crate::stark::{MachineRecord, StarkMachine};
use crate::utils::SP1CoreOpts;
use crate::{
    runtime::{Program, Runtime},
    stark::StarkGenericConfig,
    stark::{DefaultProver, OpeningProof, ShardMainData},
};

const LOG_DEGREE_BOUND: usize = 31;

#[derive(Error, Debug)]
pub enum SP1CoreProverError {
    #[error("failed to execute program: {0}")]
    ExecutionError(ExecutionError),
    #[error("io error: {0}")]
    IoError(io::Error),
    #[error("serialization error: {0}")]
    SerializationError(bincode::Error),
}

pub fn prove_simple<SC: StarkGenericConfig, P: MachineProver<SC, RiscvAir<SC::Val>>>(
    config: SC,
    runtime: Runtime,
) -> Result<(MachineProof<SC>, u64), SP1CoreProverError>
where
    SC::Challenger: Clone,
    OpeningProof<SC>: Send + Sync,
    Com<SC>: Send + Sync,
    PcsProverData<SC>: Send + Sync,
    ShardMainData<SC>: Serialize + DeserializeOwned,
    <SC as StarkGenericConfig>::Val: PrimeField32,
{
    // Setup the machine.
    let machine = RiscvAir::machine(config);
    let prover = P::new(machine);
    let (pk, _) = prover.setup(runtime.program.as_ref());

    // Prove the program.
    let mut challenger = prover.config().challenger();
    let proving_start = Instant::now();
    let proof = prover
        .prove(
            &pk,
            runtime.records,
            &mut challenger,
            SP1CoreOpts::default(),
        )
        .unwrap();
    let proving_duration = proving_start.elapsed().as_millis();
    let nb_bytes = bincode::serialize(&proof).unwrap().len();

    // Print the summary.
    tracing::info!(
        "summary: cycles={}, e2e={}, khz={:.2}, proofSize={}",
        runtime.state.global_clk,
        proving_duration,
        (runtime.state.global_clk as f64 / proving_duration as f64),
        Size::from_bytes(nb_bytes),
    );

    Ok((proof, runtime.state.global_clk))
}

pub fn prove<SC: StarkGenericConfig, P: MachineProver<SC, RiscvAir<SC::Val>>>(
    program: Program,
    stdin: &SP1Stdin,
    config: SC,
    opts: SP1CoreOpts,
) -> Result<(MachineProof<SC>, Vec<u8>, u64), SP1CoreProverError>
where
    SC::Challenger: Clone,
    // OpeningProof<SC>: Send + Sync,
    // Com<SC>: Send + Sync,
    // PcsProverData<SC>: Send + Sync,
    // ShardMainData<SC>: Serialize + DeserializeOwned,
    <SC as StarkGenericConfig>::Val: PrimeField32,
{
    prove_with_context::<SC, P>(program, stdin, config, opts, Default::default())
}

pub fn prove_with_context<SC: StarkGenericConfig, P: MachineProver<SC, RiscvAir<SC::Val>>>(
    program: Program,
    stdin: &SP1Stdin,
    config: SC,
    opts: SP1CoreOpts,
    context: SP1Context,
) -> Result<(MachineProof<SC>, Vec<u8>, u64), SP1CoreProverError>
where
    SC::Val: PrimeField32,
    SC::Challenger: Clone,
{
    // Record the start of the process.
    let proving_start = Instant::now();

    // Execute the program.
    let mut runtime = Runtime::with_context(program.clone(), opts, context);
    runtime.write_vecs(&stdin.buffer);
    for proof in stdin.proofs.iter() {
        runtime.write_proof(proof.0.clone(), proof.1.clone());
    }

    // Setup the machine.
    let machine = RiscvAir::machine(config);
    let prover = P::new(machine);
    let (pk, vk) = prover.setup(runtime.program.as_ref());

    // Execute the program, saving checkpoints at the start of every `shard_batch_size` cycle range.
    let mut checkpoints = Vec::new();
    let (public_values_stream, public_values) = loop {
        // Execute the runtime until we reach a checkpoint.
        let (checkpoint, done) = runtime
            .execute_state()
            .map_err(SP1CoreProverError::ExecutionError)?;

        // Save the checkpoint to a temp file.
        let mut checkpoint_file = tempfile::tempfile().map_err(SP1CoreProverError::IoError)?;
        checkpoint
            .save(&mut checkpoint_file)
            .map_err(SP1CoreProverError::IoError)?;
        checkpoints.push(checkpoint_file);

        // If we've reached the final checkpoint, break out of the loop.
        if done {
            break (
                runtime.state.public_values_stream,
                runtime
                    .records
                    .last()
                    .expect("at least one record")
                    .public_values,
            );
        }
    };

    // Commit to the shards.
    #[cfg(debug_assertions)]
    let mut debug_records: Vec<ExecutionRecord> = Vec::new();
    let mut deferred = ExecutionRecord::new(program.clone().into());
    let mut state = public_values.reset();
    let nb_checkpoints = checkpoints.len();
    let mut challenger = prover.config().challenger();
    vk.observe_into(&mut challenger);
    for (checkpoint_idx, checkpoint_file) in checkpoints.iter_mut().enumerate() {
        // Trace the checkpoint and reconstruct the execution records.
        let (mut records, _) = trace_checkpoint(program.clone(), checkpoint_file, opts);
        reset_seek(&mut *checkpoint_file);

        // Update the public values & prover state for the shards which contain "cpu events".
        for record in records.iter_mut() {
            state.execution_shard = record.public_values.execution_shard;
            state.start_pc = record.public_values.start_pc;
            state.next_pc = record.public_values.next_pc;
            record.public_values = state;
        }

        // Generate the dependencies.
<<<<<<< HEAD
        prover.generate_dependencies(&mut records);
=======
        prover.generate_dependencies(&mut records, &mut syscall_lookups, &opts);
>>>>>>> 062cef72

        // Defer events that are too expensive to include in every shard.
        for record in records.iter_mut() {
            deferred.append(&mut record.defer());
        }

        // See if any deferred shards are ready to be commited to.
        let is_last_checkpoint = checkpoint_idx == nb_checkpoints - 1;
        if is_last_checkpoint {
            records.pop();
        }
        let mut deferred = deferred.split(is_last_checkpoint, opts.split_opts);

        // Update the public values & prover state for the shards which do not contain "cpu events"
        // before committing to them.
        for record in deferred.iter_mut() {
            state.previous_init_addr_bits = record.public_values.previous_init_addr_bits;
            state.last_init_addr_bits = record.public_values.last_init_addr_bits;
            state.previous_finalize_addr_bits = record.public_values.previous_finalize_addr_bits;
            state.last_finalize_addr_bits = record.public_values.last_finalize_addr_bits;
            state.start_pc = state.next_pc;
            record.public_values = state;
        }
        records.append(&mut deferred);

        #[cfg(debug_assertions)]
        {
            debug_records.extend(records.clone());
        }

        // Commit to the shards.
        let (commitments, _) = prover.commit_shards(&records, opts);

        // Observe the commitments.
        for (commitment, shard) in commitments.into_iter().zip(records.iter()) {
            challenger.observe(commitment);
            challenger.observe_slice(&shard.public_values::<SC::Val>()[0..prover.num_pv_elts()]);
        }
    }

    // Debug the constraints if debug assertions are enabled.
    #[cfg(debug_assertions)]
    {
        let mut challenger = prover.config().challenger();
        prover.debug_constraints(&pk, debug_records, &mut challenger);
    }

    // Prove the shards.
    let mut deferred = ExecutionRecord::new(program.clone().into());
    let mut state = public_values.reset();
    let mut shard_proofs = Vec::<ShardProof<SC>>::new();
    let mut report_aggregate = ExecutionReport::default();
    for (checkpoint_idx, mut checkpoint_file) in checkpoints.into_iter().enumerate() {
        // Trace the checkpoint and reconstruct the execution records.
        let (mut records, report) = trace_checkpoint(program.clone(), &checkpoint_file, opts);
        report_aggregate += report;
        reset_seek(&mut checkpoint_file);

        // Update the public values & prover state for the shards which contain "cpu events".
        for record in records.iter_mut() {
            state.execution_shard = record.public_values.execution_shard;
            state.start_pc = record.public_values.start_pc;
            state.next_pc = record.public_values.next_pc;
            record.public_values = state;
        }

        // Generate the dependencies.
<<<<<<< HEAD
        prover.generate_dependencies(&mut records);
=======
        prover.generate_dependencies(&mut records, &mut syscall_lookups, &opts);
>>>>>>> 062cef72

        // Defer events that are too expensive to include in every shard.
        for record in records.iter_mut() {
            deferred.append(&mut record.defer());
        }

        // See if any deferred shards are ready to be commited to.
        let is_last_checkpoint = checkpoint_idx == nb_checkpoints - 1;
        if is_last_checkpoint {
            records.pop();
        }
        let mut deferred = deferred.split(is_last_checkpoint, opts.split_opts);

        // Update the public values & prover state for the shards which do not contain "cpu events"
        // before committing to them.
        for record in deferred.iter_mut() {
            state.previous_init_addr_bits = record.public_values.previous_init_addr_bits;
            state.last_init_addr_bits = record.public_values.last_init_addr_bits;
            state.previous_finalize_addr_bits = record.public_values.previous_finalize_addr_bits;
            state.last_finalize_addr_bits = record.public_values.last_finalize_addr_bits;
            state.start_pc = state.next_pc;
            record.public_values = state;
        }
        records.append(&mut deferred);

        let mut proofs = records
            .into_iter()
            .map(|shard| {
                let shard_data = prover.commit_main(&shard);
                prover
                    .prove_shard(&pk, shard_data, &mut challenger.clone())
                    .unwrap()
            })
            .collect::<Vec<_>>();
        shard_proofs.append(&mut proofs);
    }

    // Log some of the `ExecutionReport` information.
    tracing::info!(
        "execution report (totals): total_cycles={}, total_syscall_cycles={}",
        report_aggregate.total_instruction_count(),
        report_aggregate.total_syscall_count()
    );

    // Print the opcode and syscall count tables like `du`: sorted by count (descending) and with
    // the count in the first column.
    tracing::info!("execution report (opcode counts):");
    for line in ExecutionReport::sorted_table_lines(&report_aggregate.opcode_counts) {
        tracing::info!("  {line}");
    }
    tracing::info!("execution report (syscall counts):");
    for line in ExecutionReport::sorted_table_lines(&report_aggregate.syscall_counts) {
        tracing::info!("  {line}");
    }

    let proof = MachineProof::<SC> { shard_proofs };
    let cycles = runtime.state.global_clk;

    // Print the summary.
    let proving_time = proving_start.elapsed().as_secs_f64();
    tracing::info!(
        "summary: cycles={}, e2e={}, khz={:.2}, proofSize={}",
        cycles,
        proving_time,
        (runtime.state.global_clk as f64 / proving_time as f64),
        bincode::serialize(&proof).unwrap().len(),
    );

    Ok((proof, public_values_stream, cycles))
}

/// Runs a program and returns the public values stream.
pub fn run_test_io<P: MachineProver<BabyBearPoseidon2, RiscvAir<BabyBear>>>(
    program: Program,
    inputs: SP1Stdin,
) -> Result<SP1PublicValues, crate::stark::MachineVerificationError<BabyBearPoseidon2>> {
    let runtime = tracing::info_span!("runtime.run(...)").in_scope(|| {
        let mut runtime = Runtime::new(program, SP1CoreOpts::default());
        runtime.write_vecs(&inputs.buffer);
        runtime.run().unwrap();
        runtime
    });
    let public_values = SP1PublicValues::from(&runtime.state.public_values_stream);
    let _ = run_test_core::<P>(runtime, inputs)?;
    Ok(public_values)
}

pub fn run_test<P: MachineProver<BabyBearPoseidon2, RiscvAir<BabyBear>>>(
    program: Program,
) -> Result<
    crate::stark::MachineProof<BabyBearPoseidon2>,
    crate::stark::MachineVerificationError<BabyBearPoseidon2>,
> {
    let runtime = tracing::info_span!("runtime.run(...)").in_scope(|| {
        let mut runtime = Runtime::new(program, SP1CoreOpts::default());
        runtime.run().unwrap();
        runtime
    });
    run_test_core::<P>(runtime, SP1Stdin::new())
}

#[allow(unused_variables)]
pub fn run_test_core<P: MachineProver<BabyBearPoseidon2, RiscvAir<BabyBear>>>(
    runtime: Runtime,
    inputs: SP1Stdin,
) -> Result<
    crate::stark::MachineProof<BabyBearPoseidon2>,
    crate::stark::MachineVerificationError<BabyBearPoseidon2>,
> {
    let config = BabyBearPoseidon2::new();
    let (proof, output, _) = prove_with_context::<_, P>(
        Program::clone(&runtime.program),
        &inputs,
        config,
        SP1CoreOpts::default(),
        SP1Context::default(),
    )
    .unwrap();

    let config = BabyBearPoseidon2::new();
    let machine = RiscvAir::machine(config);
    let (pk, vk) = machine.setup(runtime.program.as_ref());
    let mut challenger = machine.config().challenger();
    machine.verify(&vk, &proof, &mut challenger).unwrap();

    Ok(proof)
}

#[allow(unused_variables)]
pub fn run_test_machine<SC, A>(
    records: Vec<A::Record>,
    machine: StarkMachine<SC, A>,
    pk: StarkProvingKey<SC>,
    vk: StarkVerifyingKey<SC>,
) -> Result<crate::stark::MachineProof<SC>, crate::stark::MachineVerificationError<SC>>
where
    A: MachineAir<SC::Val>
        + for<'a> Air<ProverConstraintFolder<'a, SC>>
        + Air<InteractionBuilder<Val<SC>>>
        + for<'a> Air<VerifierConstraintFolder<'a, SC>>
        + for<'a> Air<DebugConstraintBuilder<'a, Val<SC>, SC::Challenge>>,
    A::Record: MachineRecord<Config = SP1CoreOpts>,
    SC: StarkGenericConfig,
    SC::Val: p3_field::PrimeField32,
    SC::Challenger: Clone,
    Com<SC>: Send + Sync,
    PcsProverData<SC>: Send + Sync,
    OpeningProof<SC>: Send + Sync,
    ShardMainData<SC>: Serialize + DeserializeOwned,
{
    let start = Instant::now();
    let prover = DefaultProver::new(machine);
    let mut challenger = prover.config().challenger();
    let proof = prover
        .prove(&pk, records, &mut challenger, SP1CoreOpts::default())
        .unwrap();
    let time = start.elapsed().as_millis();
    let nb_bytes = bincode::serialize(&proof).unwrap().len();

    let mut challenger = prover.config().challenger();
    prover.machine().verify(&vk, &proof, &mut challenger)?;

    Ok(proof)
}

fn trace_checkpoint(
    program: Program,
    file: &File,
    opts: SP1CoreOpts,
) -> (Vec<ExecutionRecord>, ExecutionReport) {
    let mut reader = std::io::BufReader::new(file);
    let state = bincode::deserialize_from(&mut reader).expect("failed to deserialize state");
    let mut runtime = Runtime::recover(program.clone(), state, opts);
    // We already passed the deferred proof verifier when creating checkpoints, so the proofs were
    // already verified. So here we use a noop verifier to not print any warnings.
    runtime.subproof_verifier = Arc::new(NoOpSubproofVerifier);
    let (events, _) =
        tracing::debug_span!("runtime.trace").in_scope(|| runtime.execute_record().unwrap());
    (events, runtime.report)
}

fn reset_seek(file: &mut File) {
    file.seek(std::io::SeekFrom::Start(0))
        .expect("failed to seek to start of tempfile");
}

#[cfg(debug_assertions)]
#[cfg(not(doctest))]
pub fn uni_stark_prove<SC, A>(
    config: &SC,
    air: &A,
    challenger: &mut SC::Challenger,
    trace: RowMajorMatrix<SC::Val>,
) -> Proof<UniConfig<SC>>
where
    SC: StarkGenericConfig,
    A: Air<p3_uni_stark::SymbolicAirBuilder<SC::Val>>
        + for<'a> Air<p3_uni_stark::ProverConstraintFolder<'a, UniConfig<SC>>>
        + for<'a> Air<p3_uni_stark::DebugConstraintBuilder<'a, SC::Val>>,
{
    p3_uni_stark::prove(&UniConfig(config.clone()), air, challenger, trace, &vec![])
}

#[cfg(not(debug_assertions))]
pub fn uni_stark_prove<SC, A>(
    config: &SC,
    air: &A,
    challenger: &mut SC::Challenger,
    trace: RowMajorMatrix<SC::Val>,
) -> Proof<UniConfig<SC>>
where
    SC: StarkGenericConfig,
    A: Air<p3_uni_stark::SymbolicAirBuilder<SC::Val>>
        + for<'a> Air<p3_uni_stark::ProverConstraintFolder<'a, UniConfig<SC>>>,
{
    p3_uni_stark::prove(&UniConfig(config.clone()), air, challenger, trace, &vec![])
}

#[cfg(debug_assertions)]
#[cfg(not(doctest))]
pub fn uni_stark_verify<SC, A>(
    config: &SC,
    air: &A,
    challenger: &mut SC::Challenger,
    proof: &Proof<UniConfig<SC>>,
) -> Result<(), p3_uni_stark::VerificationError>
where
    SC: StarkGenericConfig,
    A: Air<p3_uni_stark::SymbolicAirBuilder<SC::Val>>
        + for<'a> Air<p3_uni_stark::VerifierConstraintFolder<'a, UniConfig<SC>>>
        + for<'a> Air<p3_uni_stark::DebugConstraintBuilder<'a, SC::Val>>,
{
    p3_uni_stark::verify(&UniConfig(config.clone()), air, challenger, proof, &vec![])
}

#[cfg(not(debug_assertions))]
pub fn uni_stark_verify<SC, A>(
    config: &SC,
    air: &A,
    challenger: &mut SC::Challenger,
    proof: &Proof<UniConfig<SC>>,
) -> Result<(), p3_uni_stark::VerificationError>
where
    SC: StarkGenericConfig,
    A: Air<p3_uni_stark::SymbolicAirBuilder<SC::Val>>
        + for<'a> Air<p3_uni_stark::VerifierConstraintFolder<'a, UniConfig<SC>>>,
{
    p3_uni_stark::verify(&UniConfig(config.clone()), air, challenger, proof, &vec![])
}

pub use baby_bear_keccak::BabyBearKeccak;
pub use baby_bear_poseidon2::BabyBearPoseidon2;
use p3_air::Air;
use p3_matrix::dense::RowMajorMatrix;
use p3_uni_stark::Proof;

pub mod baby_bear_poseidon2 {

    use p3_baby_bear::{BabyBear, DiffusionMatrixBabyBear};
    use p3_challenger::DuplexChallenger;
    use p3_commit::ExtensionMmcs;
    use p3_dft::Radix2DitParallel;
    use p3_field::{extension::BinomialExtensionField, Field};
    use p3_fri::{FriConfig, TwoAdicFriPcs};
    use p3_merkle_tree::FieldMerkleTreeMmcs;
    use p3_poseidon2::Poseidon2;
    use p3_poseidon2::Poseidon2ExternalMatrixGeneral;
    use p3_symmetric::{PaddingFreeSponge, TruncatedPermutation};
    use serde::{Deserialize, Serialize};
    use sp1_primitives::RC_16_30;

    use crate::stark::StarkGenericConfig;

    pub type Val = BabyBear;
    pub type Challenge = BinomialExtensionField<Val, 4>;

    pub type Perm = Poseidon2<Val, Poseidon2ExternalMatrixGeneral, DiffusionMatrixBabyBear, 16, 7>;
    pub type MyHash = PaddingFreeSponge<Perm, 16, 8, 8>;
    pub type MyCompress = TruncatedPermutation<Perm, 2, 8, 16>;
    pub type ValMmcs = FieldMerkleTreeMmcs<
        <Val as Field>::Packing,
        <Val as Field>::Packing,
        MyHash,
        MyCompress,
        8,
    >;
    pub type ChallengeMmcs = ExtensionMmcs<Val, Challenge, ValMmcs>;
    pub type Dft = Radix2DitParallel;
    pub type Challenger = DuplexChallenger<Val, Perm, 16, 8>;
    type Pcs = TwoAdicFriPcs<Val, Dft, ValMmcs, ChallengeMmcs>;

    pub fn my_perm() -> Perm {
        const ROUNDS_F: usize = 8;
        const ROUNDS_P: usize = 13;
        let mut round_constants = RC_16_30.to_vec();
        let internal_start = ROUNDS_F / 2;
        let internal_end = (ROUNDS_F / 2) + ROUNDS_P;
        let internal_round_constants = round_constants
            .drain(internal_start..internal_end)
            .map(|vec| vec[0])
            .collect::<Vec<_>>();
        let external_round_constants = round_constants;
        Perm::new(
            ROUNDS_F,
            external_round_constants,
            Poseidon2ExternalMatrixGeneral,
            ROUNDS_P,
            internal_round_constants,
            DiffusionMatrixBabyBear,
        )
    }

    pub fn default_fri_config() -> FriConfig<ChallengeMmcs> {
        let perm = my_perm();
        let hash = MyHash::new(perm.clone());
        let compress = MyCompress::new(perm.clone());
        let challenge_mmcs = ChallengeMmcs::new(ValMmcs::new(hash, compress));
        let num_queries = match std::env::var("FRI_QUERIES") {
            Ok(value) => value.parse().unwrap(),
            Err(_) => 100,
        };
        FriConfig {
            log_blowup: 1,
            num_queries,
            proof_of_work_bits: 16,
            mmcs: challenge_mmcs,
        }
    }

    pub fn compressed_fri_config() -> FriConfig<ChallengeMmcs> {
        let perm = my_perm();
        let hash = MyHash::new(perm.clone());
        let compress = MyCompress::new(perm.clone());
        let challenge_mmcs = ChallengeMmcs::new(ValMmcs::new(hash, compress));
        let num_queries = match std::env::var("FRI_QUERIES") {
            Ok(value) => value.parse().unwrap(),
            Err(_) => 33,
        };
        FriConfig {
            log_blowup: 3,
            num_queries,
            proof_of_work_bits: 16,
            mmcs: challenge_mmcs,
        }
    }

    enum BabyBearPoseidon2Type {
        Default,
        Compressed,
    }

    #[derive(Deserialize)]
    #[serde(from = "std::marker::PhantomData<BabyBearPoseidon2>")]
    pub struct BabyBearPoseidon2 {
        pub perm: Perm,
        pcs: Pcs,
        config_type: BabyBearPoseidon2Type,
    }

    impl BabyBearPoseidon2 {
        pub fn new() -> Self {
            let perm = my_perm();
            let hash = MyHash::new(perm.clone());
            let compress = MyCompress::new(perm.clone());
            let val_mmcs = ValMmcs::new(hash, compress);
            let dft = Dft {};
            let fri_config = default_fri_config();
            let pcs = Pcs::new(27, dft, val_mmcs, fri_config);
            Self {
                pcs,
                perm,
                config_type: BabyBearPoseidon2Type::Default,
            }
        }

        pub fn compressed() -> Self {
            let perm = my_perm();
            let hash = MyHash::new(perm.clone());
            let compress = MyCompress::new(perm.clone());
            let val_mmcs = ValMmcs::new(hash, compress);
            let dft = Dft {};
            let fri_config = compressed_fri_config();
            let pcs = Pcs::new(27, dft, val_mmcs, fri_config);
            Self {
                pcs,
                perm,
                config_type: BabyBearPoseidon2Type::Compressed,
            }
        }
    }

    impl Clone for BabyBearPoseidon2 {
        fn clone(&self) -> Self {
            match self.config_type {
                BabyBearPoseidon2Type::Default => Self::new(),
                BabyBearPoseidon2Type::Compressed => Self::compressed(),
            }
        }
    }

    impl Default for BabyBearPoseidon2 {
        fn default() -> Self {
            Self::new()
        }
    }

    /// Implement serialization manually instead of using serde to avoid cloing the config.
    impl Serialize for BabyBearPoseidon2 {
        fn serialize<S>(&self, serializer: S) -> Result<S::Ok, S::Error>
        where
            S: serde::Serializer,
        {
            std::marker::PhantomData::<BabyBearPoseidon2>.serialize(serializer)
        }
    }

    impl From<std::marker::PhantomData<BabyBearPoseidon2>> for BabyBearPoseidon2 {
        fn from(_: std::marker::PhantomData<BabyBearPoseidon2>) -> Self {
            Self::new()
        }
    }

    impl StarkGenericConfig for BabyBearPoseidon2 {
        type Val = BabyBear;
        type Domain = <Pcs as p3_commit::Pcs<Challenge, Challenger>>::Domain;
        type Pcs = Pcs;
        type Challenge = Challenge;
        type Challenger = Challenger;

        fn pcs(&self) -> &Self::Pcs {
            &self.pcs
        }

        fn challenger(&self) -> Self::Challenger {
            Challenger::new(self.perm.clone())
        }
    }
}

pub(super) mod baby_bear_keccak {

    use p3_baby_bear::BabyBear;
    use p3_challenger::{HashChallenger, SerializingChallenger32};
    use p3_commit::ExtensionMmcs;
    use p3_dft::Radix2DitParallel;
    use p3_field::extension::BinomialExtensionField;
    use p3_fri::{FriConfig, TwoAdicFriPcs};
    use p3_keccak::Keccak256Hash;
    use p3_merkle_tree::FieldMerkleTreeMmcs;
    use p3_symmetric::{CompressionFunctionFromHasher, SerializingHasher32};
    use serde::{Deserialize, Serialize};

    use crate::stark::StarkGenericConfig;

    use super::LOG_DEGREE_BOUND;

    pub type Val = BabyBear;

    pub type Challenge = BinomialExtensionField<Val, 4>;

    type ByteHash = Keccak256Hash;
    type FieldHash = SerializingHasher32<ByteHash>;

    type MyCompress = CompressionFunctionFromHasher<u8, ByteHash, 2, 32>;

    pub type ValMmcs = FieldMerkleTreeMmcs<Val, u8, FieldHash, MyCompress, 32>;
    pub type ChallengeMmcs = ExtensionMmcs<Val, Challenge, ValMmcs>;

    pub type Dft = Radix2DitParallel;

    type Challenger = SerializingChallenger32<Val, HashChallenger<u8, ByteHash, 32>>;

    type Pcs = TwoAdicFriPcs<Val, Dft, ValMmcs, ChallengeMmcs>;

    #[derive(Deserialize)]
    #[serde(from = "std::marker::PhantomData<BabyBearKeccak>")]
    pub struct BabyBearKeccak {
        pcs: Pcs,
    }
    // Implement serialization manually instead of using serde(into) to avoid cloing the config
    impl Serialize for BabyBearKeccak {
        fn serialize<S>(&self, serializer: S) -> Result<S::Ok, S::Error>
        where
            S: serde::Serializer,
        {
            std::marker::PhantomData::<BabyBearKeccak>.serialize(serializer)
        }
    }

    impl From<std::marker::PhantomData<BabyBearKeccak>> for BabyBearKeccak {
        fn from(_: std::marker::PhantomData<BabyBearKeccak>) -> Self {
            Self::new()
        }
    }

    impl BabyBearKeccak {
        #[allow(dead_code)]
        pub fn new() -> Self {
            let byte_hash = ByteHash {};
            let field_hash = FieldHash::new(byte_hash);

            let compress = MyCompress::new(byte_hash);

            let val_mmcs = ValMmcs::new(field_hash, compress);

            let challenge_mmcs = ChallengeMmcs::new(val_mmcs.clone());

            let dft = Dft {};

            let fri_config = FriConfig {
                log_blowup: 1,
                num_queries: 100,
                proof_of_work_bits: 16,
                mmcs: challenge_mmcs,
            };
            let pcs = Pcs::new(LOG_DEGREE_BOUND, dft, val_mmcs, fri_config);

            Self { pcs }
        }
    }

    impl Default for BabyBearKeccak {
        fn default() -> Self {
            Self::new()
        }
    }

    impl Clone for BabyBearKeccak {
        fn clone(&self) -> Self {
            Self::new()
        }
    }

    impl StarkGenericConfig for BabyBearKeccak {
        type Val = Val;
        type Challenge = Challenge;

        type Domain = <Pcs as p3_commit::Pcs<Challenge, Challenger>>::Domain;

        type Pcs = Pcs;
        type Challenger = Challenger;

        fn pcs(&self) -> &Self::Pcs {
            &self.pcs
        }

        fn challenger(&self) -> Self::Challenger {
            let byte_hash = ByteHash {};
            Challenger::from_hasher(vec![], byte_hash)
        }
    }
}

pub(super) mod baby_bear_blake3 {

    use p3_baby_bear::BabyBear;
    use p3_blake3::Blake3;
    use p3_challenger::{HashChallenger, SerializingChallenger32};
    use p3_commit::ExtensionMmcs;
    use p3_dft::Radix2DitParallel;
    use p3_field::extension::BinomialExtensionField;
    use p3_fri::{FriConfig, TwoAdicFriPcs};
    use p3_merkle_tree::FieldMerkleTreeMmcs;
    use p3_symmetric::{CompressionFunctionFromHasher, SerializingHasher32};
    use serde::{Deserialize, Serialize};

    use crate::stark::StarkGenericConfig;

    use super::LOG_DEGREE_BOUND;

    pub type Val = BabyBear;

    pub type Challenge = BinomialExtensionField<Val, 4>;

    type ByteHash = Blake3;
    type FieldHash = SerializingHasher32<ByteHash>;

    type MyCompress = CompressionFunctionFromHasher<u8, ByteHash, 2, 32>;

    pub type ValMmcs = FieldMerkleTreeMmcs<Val, u8, FieldHash, MyCompress, 32>;
    pub type ChallengeMmcs = ExtensionMmcs<Val, Challenge, ValMmcs>;

    pub type Dft = Radix2DitParallel;

    type Challenger = SerializingChallenger32<Val, HashChallenger<u8, ByteHash, 32>>;

    type Pcs = TwoAdicFriPcs<Val, Dft, ValMmcs, ChallengeMmcs>;

    #[derive(Deserialize)]
    #[serde(from = "std::marker::PhantomData<BabyBearBlake3>")]
    pub struct BabyBearBlake3 {
        pcs: Pcs,
    }

    // Implement serialization manually instead of using serde(into) to avoid cloing the config
    impl Serialize for BabyBearBlake3 {
        fn serialize<S>(&self, serializer: S) -> Result<S::Ok, S::Error>
        where
            S: serde::Serializer,
        {
            std::marker::PhantomData::<Self>.serialize(serializer)
        }
    }

    impl From<std::marker::PhantomData<BabyBearBlake3>> for BabyBearBlake3 {
        fn from(_: std::marker::PhantomData<BabyBearBlake3>) -> Self {
            Self::new()
        }
    }

    impl Clone for BabyBearBlake3 {
        fn clone(&self) -> Self {
            Self::new()
        }
    }

    impl BabyBearBlake3 {
        pub fn new() -> Self {
            let byte_hash = ByteHash {};
            let field_hash = FieldHash::new(byte_hash);

            let compress = MyCompress::new(byte_hash);

            let val_mmcs = ValMmcs::new(field_hash, compress);

            let challenge_mmcs = ChallengeMmcs::new(val_mmcs.clone());

            let dft = Dft {};

            let num_queries = match std::env::var("FRI_QUERIES") {
                Ok(value) => value.parse().unwrap(),
                Err(_) => 100,
            };
            let fri_config = FriConfig {
                log_blowup: 1,
                num_queries,
                proof_of_work_bits: 16,
                mmcs: challenge_mmcs,
            };
            let pcs = Pcs::new(LOG_DEGREE_BOUND, dft, val_mmcs, fri_config);

            Self { pcs }
        }
    }

    impl Default for BabyBearBlake3 {
        fn default() -> Self {
            Self::new()
        }
    }

    impl StarkGenericConfig for BabyBearBlake3 {
        type Val = Val;
        type Challenge = Challenge;

        type Domain = <Pcs as p3_commit::Pcs<Challenge, Challenger>>::Domain;

        type Pcs = Pcs;
        type Challenger = Challenger;

        fn pcs(&self) -> &Self::Pcs {
            &self.pcs
        }

        fn challenger(&self) -> Self::Challenger {
            let byte_hash = ByteHash {};
            Challenger::from_hasher(vec![], byte_hash)
        }
    }
}<|MERGE_RESOLUTION|>--- conflicted
+++ resolved
@@ -182,11 +182,7 @@
         }
 
         // Generate the dependencies.
-<<<<<<< HEAD
-        prover.generate_dependencies(&mut records);
-=======
-        prover.generate_dependencies(&mut records, &mut syscall_lookups, &opts);
->>>>>>> 062cef72
+        prover.generate_dependencies(&mut records, &opts);
 
         // Defer events that are too expensive to include in every shard.
         for record in records.iter_mut() {
@@ -254,11 +250,7 @@
         }
 
         // Generate the dependencies.
-<<<<<<< HEAD
-        prover.generate_dependencies(&mut records);
-=======
-        prover.generate_dependencies(&mut records, &mut syscall_lookups, &opts);
->>>>>>> 062cef72
+        prover.generate_dependencies(&mut records, &opts);
 
         // Defer events that are too expensive to include in every shard.
         for record in records.iter_mut() {

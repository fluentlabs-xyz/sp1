--- conflicted
+++ resolved
@@ -325,120 +325,6 @@
         mut context: SP1Context<'a>,
     ) -> Result<SP1CoreProof, SP1CoreProverError> {
         context.subproof_verifier.replace(Arc::new(self));
-<<<<<<< HEAD
-        let program = self.get_program(&pk.elf).unwrap();
-        let vk = &pk.vk.vk;
-        let pk = self.core_prover.pk_to_device(&pk.pk);
-        let (proof, public_values_stream, cycles) =
-            sp1_core_machine::utils::prove_with_context::<_, C::CoreProver>(
-                &self.core_prover,
-                &pk,
-                vk,
-                program,
-                stdin,
-                opts.core_opts,
-                context,
-                self.core_shape_config.as_ref(),
-            )?;
-        Self::check_for_high_cycles(cycles);
-        let public_values = SP1PublicValues::from(&public_values_stream);
-        Ok(SP1CoreProof {
-            proof: SP1CoreProofData(proof.shard_proofs),
-            stdin: stdin.clone(),
-            public_values,
-            cycles,
-        })
-    }
-
-    pub fn recursion_program(
-        &self,
-        input: &SP1RecursionWitnessValues<CoreSC>,
-    ) -> Arc<RecursionProgram<BabyBear>> {
-        let mut cache = self.recursion_programs.lock().unwrap_or_else(|e| e.into_inner());
-        cache
-            .get_or_insert(input.shape(), || {
-                let misses = self.recursion_cache_misses.fetch_add(1, Ordering::Relaxed);
-                tracing::debug!("core cache miss, misses: {}", misses);
-                // Get the operations.
-                let builder_span = tracing::debug_span!("build recursion program").entered();
-                let mut builder = Builder::<InnerConfig>::default();
-
-                let input = input.read(&mut builder);
-                SP1RecursiveVerifier::verify(&mut builder, self.core_prover.machine(), input);
-                let operations = builder.into_operations();
-                builder_span.exit();
-
-                // Compile the program.
-                let compiler_span = tracing::debug_span!("compile recursion program").entered();
-                let mut compiler = AsmCompiler::<InnerConfig>::default();
-                let mut program = compiler.compile(operations);
-                if let Some(recursion_shape_config) = &self.recursion_shape_config {
-                    recursion_shape_config.fix_shape(&mut program);
-                }
-                let program = Arc::new(program);
-                compiler_span.exit();
-                program
-            })
-            .clone()
-    }
-
-    pub fn compress_program(
-        &self,
-        shape_tuning: bool,
-        input: &SP1CompressWithVKeyWitnessValues<InnerSC>,
-    ) -> Arc<RecursionProgram<BabyBear>> {
-        if self.recursion_shape_config.is_some() && !shape_tuning {
-            self.compress_programs.get(&input.shape()).map(Clone::clone).unwrap()
-        } else {
-            // Get the operations.
-            Arc::new(compress_program_from_input::<C>(
-                self.recursion_shape_config.as_ref(),
-                &self.compress_prover,
-                self.vk_verification,
-                input,
-            ))
-        }
-    }
-
-    pub fn shrink_program(
-        &self,
-        shrink_shape: RecursionShape,
-        input: &SP1CompressWithVKeyWitnessValues<InnerSC>,
-    ) -> Arc<RecursionProgram<BabyBear>> {
-        // Get the operations.
-        let builder_span = tracing::debug_span!("build shrink program").entered();
-        let mut builder = Builder::<InnerConfig>::default();
-        let input = input.read(&mut builder);
-        // Verify the proof.
-        SP1CompressRootVerifierWithVKey::verify(
-            &mut builder,
-            self.compress_prover.machine(),
-            input,
-            self.vk_verification,
-            PublicValuesOutputDigest::Reduce,
-        );
-        let operations = builder.into_operations();
-        builder_span.exit();
-
-        // Compile the program.
-        let compiler_span = tracing::debug_span!("compile shrink program").entered();
-        let mut compiler = AsmCompiler::<InnerConfig>::default();
-        let mut program = compiler.compile(operations);
-
-        program.shape = Some(shrink_shape);
-        let program = Arc::new(program);
-        compiler_span.exit();
-        program
-    }
-
-    pub fn wrap_program(&self) -> Arc<RecursionProgram<BabyBear>> {
-        self.wrap_program
-            .get_or_init(|| {
-                // Get the operations.
-                let builder_span = tracing::debug_span!("build compress program").entered();
-                let mut builder = Builder::<WrapConfig>::default();
-=======
->>>>>>> b6e6731c
 
         // Launch two threads to simultaneously prove the core and compile the first few
         // recursion programs in parallel.

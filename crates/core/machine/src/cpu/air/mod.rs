pub mod ecall;
pub mod register;

use core::borrow::Borrow;
use p3_air::{Air, AirBuilder, AirBuilderWithPublicValues, BaseAir};
use p3_field::AbstractField;
use p3_matrix::Matrix;
use sp1_core_executor::ByteOpcode;
use sp1_stark::{
    air::{BaseAirBuilder, PublicValues, SP1AirBuilder, SP1_PROOF_NUM_PV_ELTS},
    Word,
};

use crate::{
    air::{MemoryAirBuilder, SP1CoreAirBuilder},
    cpu::{
        columns::{CpuCols, OpcodeSelectorCols, NUM_CPU_COLS},
        CpuChip,
    },
};

use super::columns::OPCODE_SELECTORS_COL_MAP;

impl<AB> Air<AB> for CpuChip
where
    AB: SP1CoreAirBuilder + AirBuilderWithPublicValues,
    AB::Var: Sized,
{
    #[inline(never)]
    fn eval(&self, builder: &mut AB) {
        let main = builder.main();
        let (local, next) = (main.row_slice(0), main.row_slice(1));
        let local: &CpuCols<AB::Var> = (*local).borrow();
        let next: &CpuCols<AB::Var> = (*next).borrow();

        // Program constraints.
        builder.send_program(local.pc, local.instruction, local.selectors, local.is_real);

        // Compute some flags for which type of instruction we are dealing with.
        let is_memory_instruction: AB::Expr = self.is_memory_instruction::<AB>(&local.selectors);
        let is_branch_instruction: AB::Expr = self.is_branch_instruction::<AB>(&local.selectors);
        let is_alu_instruction: AB::Expr = self.is_alu_instruction::<AB>(&local.selectors);

        // Register constraints.
        self.eval_registers::<AB>(builder, local);

        // ALU instructions.
        builder.send_instruction(
            local.pc,
            local.next_pc,
            local.instruction.opcode,
            local.op_a_val(),
            local.op_b_val(),
            local.op_c_val(),
            local.instruction.op_a_0,
            local.nonce,
            local.is_mem_store,
            local.is_branch,
            is_alu_instruction
                + is_memory_instruction
                + is_branch_instruction
                + local.selectors.is_auipc
                + local.selectors.is_jal
                + local.selectors.is_jalr,
        );

        // ECALL instruction.
        self.eval_ecall(builder, local);

        // COMMIT/COMMIT_DEFERRED_PROOFS ecall instruction.
        let public_values_slice: [AB::PublicVar; SP1_PROOF_NUM_PV_ELTS] =
            core::array::from_fn(|i| builder.public_values()[i]);
        let public_values: &PublicValues<Word<AB::PublicVar>, AB::PublicVar> =
            public_values_slice.as_slice().borrow();
        self.eval_commit(
            builder,
            local,
            public_values.committed_value_digest,
            public_values.deferred_proofs_digest,
        );

        // HALT ecall and UNIMPL instruction.
        self.eval_halt_unimpl(builder, local, next, public_values);

        // Check that the shard and clk is updated correctly.
        self.eval_shard_clk(builder, local, next, public_values);

        // Check that the pc is updated correctly.
        self.eval_pc(builder, local, next, public_values);

        // Check that the is_real flag is correct.
        self.eval_is_real(builder, local, next);

        // Check that when `is_real=0` that all flags that send interactions are zero.
        local.selectors.into_iter().enumerate().for_each(|(i, selector)| {
            if i == OPCODE_SELECTORS_COL_MAP.imm_b {
                builder.when(AB::Expr::one() - local.is_real).assert_one(local.selectors.imm_b);
            } else if i == OPCODE_SELECTORS_COL_MAP.imm_c {
                builder.when(AB::Expr::one() - local.is_real).assert_one(local.selectors.imm_c);
            } else {
                builder.when(AB::Expr::one() - local.is_real).assert_zero(selector);
            }
        });
    }
}

impl CpuChip {
    /// Whether the instruction is an ALU instruction.
    pub(crate) fn is_alu_instruction<AB: SP1AirBuilder>(
        &self,
        opcode_selectors: &OpcodeSelectorCols<AB::Var>,
    ) -> AB::Expr {
        opcode_selectors.is_alu.into()
    }

    pub(crate) fn is_memory_instruction<AB: SP1AirBuilder>(
        &self,
        opcode_selectors: &OpcodeSelectorCols<AB::Var>,
    ) -> AB::Expr {
        opcode_selectors.is_lb
            + opcode_selectors.is_lbu
            + opcode_selectors.is_lh
            + opcode_selectors.is_lhu
            + opcode_selectors.is_lw
            + opcode_selectors.is_sb
            + opcode_selectors.is_sh
            + opcode_selectors.is_sw
    }

    pub(crate) fn is_branch_instruction<AB: SP1AirBuilder>(
        &self,
        opcode_selectors: &OpcodeSelectorCols<AB::Var>,
    ) -> AB::Expr {
        opcode_selectors.is_beq
            + opcode_selectors.is_bne
            + opcode_selectors.is_blt
            + opcode_selectors.is_bge
            + opcode_selectors.is_bltu
            + opcode_selectors.is_bgeu
    }

<<<<<<< HEAD
=======
    /// Constraints related to jump operations.
    pub(crate) fn eval_jump_ops<AB: SP1AirBuilder>(
        &self,
        builder: &mut AB,
        local: &CpuCols<AB::Var>,
        next: &CpuCols<AB::Var>,
    ) {
        // Get the jump specific columns
        let jump_columns = local.opcode_specific_columns.jump();

        let is_jump_instruction = local.selectors.is_jal + local.selectors.is_jalr;

        // Verify that the local.pc + 4 is saved in op_a for both jump instructions.
        // When op_a is set to register X0, the RISC-V spec states that the jump instruction will
        // not have a return destination address (it is effectively a GOTO command).  In this case,
        // we shouldn't verify the return address.
        builder
            .when(is_jump_instruction.clone())
            .when_not(local.instruction.op_a_0)
            .assert_eq(local.op_a_val().reduce::<AB>(), local.pc + AB::F::from_canonical_u8(4));

        // Verify that the word form of local.pc is correct for JAL instructions.
        builder.when(local.selectors.is_jal).assert_eq(jump_columns.pc.reduce::<AB>(), local.pc);

        // Verify that the word form of next.pc is correct for both jump instructions.
        builder
            .when_transition()
            .when(next.is_real)
            .when(is_jump_instruction.clone())
            .assert_eq(jump_columns.next_pc.reduce::<AB>(), next.pc);

        // When the last row is real and it's a jump instruction, assert that local.next_pc <==>
        // jump_column.next_pc
        builder
            .when(local.is_real)
            .when(is_jump_instruction.clone())
            .assert_eq(jump_columns.next_pc.reduce::<AB>(), local.next_pc);

        // Range check op_a, pc, and next_pc.
        BabyBearWordRangeChecker::<AB::F>::range_check(
            builder,
            local.op_a_val(),
            jump_columns.op_a_range_checker,
            is_jump_instruction.clone(),
        );
        BabyBearWordRangeChecker::<AB::F>::range_check(
            builder,
            jump_columns.pc,
            jump_columns.pc_range_checker,
            local.selectors.is_jal.into(),
        );
        BabyBearWordRangeChecker::<AB::F>::range_check(
            builder,
            jump_columns.next_pc,
            jump_columns.next_pc_range_checker,
            is_jump_instruction.clone(),
        );

        // Verify that the new pc is calculated correctly for JAL instructions.
        builder.send_instruction(
            AB::Expr::from_canonical_u32(UNUSED_PC),
            AB::Expr::from_canonical_u32(UNUSED_PC + DEFAULT_PC_INC),
            AB::Expr::from_canonical_u32(Opcode::ADD as u32),
            jump_columns.next_pc,
            jump_columns.pc,
            local.op_b_val(),
            AB::Expr::zero(),
            jump_columns.jal_nonce,
            AB::Expr::zero(),
            AB::Expr::zero(),
            local.selectors.is_jal,
        );

        // Verify that the new pc is calculated correctly for JALR instructions.
        builder.send_instruction(
            AB::Expr::from_canonical_u32(UNUSED_PC),
            AB::Expr::from_canonical_u32(UNUSED_PC + DEFAULT_PC_INC),
            AB::Expr::from_canonical_u32(Opcode::ADD as u32),
            jump_columns.next_pc,
            local.op_b_val(),
            local.op_c_val(),
            AB::Expr::zero(),
            jump_columns.jalr_nonce,
            AB::Expr::zero(),
            AB::Expr::zero(),
            local.selectors.is_jalr,
        );
    }

>>>>>>> d166d487
    /// Constraints related to the shard and clk.
    ///
    /// This method ensures that all of the shard values are the same and that the clk starts at 0
    /// and is transitioned appropriately.  It will also check that shard values are within 16 bits
    /// and clk values are within 24 bits.  Those range checks are needed for the memory access
    /// timestamp check, which assumes those values are within 2^24.  See
    /// [`MemoryAirBuilder::verify_mem_access_ts`].
    pub(crate) fn eval_shard_clk<AB: SP1AirBuilder>(
        &self,
        builder: &mut AB,
        local: &CpuCols<AB::Var>,
        next: &CpuCols<AB::Var>,
        public_values: &PublicValues<Word<AB::PublicVar>, AB::PublicVar>,
    ) {
        // Verify the public value's shard.
        builder.when(local.is_real).assert_eq(public_values.execution_shard, local.shard);

        // Verify that all shard values are the same.
        builder.when_transition().when(next.is_real).assert_eq(local.shard, next.shard);

        // Verify that the shard value is within 16 bits.
        builder.send_byte(
            AB::Expr::from_canonical_u8(ByteOpcode::U16Range as u8),
            local.shard,
            AB::Expr::zero(),
            AB::Expr::zero(),
            local.is_real,
        );

        // Verify that the first row has a clk value of 0.
        builder.when_first_row().assert_zero(local.clk);

        // Verify that the clk increments are correct.  Most clk increment should be 4, but for some
        // precompiles, there are additional cycles.
        let num_extra_cycles = self.get_num_extra_ecall_cycles::<AB>(local);

        // We already assert that `local.clk < 2^24`. `num_extra_cycles` is an entry of a word and
        // therefore less than `2^8`, this means that the sum cannot overflow in a 31 bit field.
        let expected_next_clk =
            local.clk + AB::Expr::from_canonical_u32(4) + num_extra_cycles.clone();

        builder.when_transition().when(next.is_real).assert_eq(expected_next_clk.clone(), next.clk);

        // Range check that the clk is within 24 bits using it's limb values.
        builder.eval_range_check_24bits(
            local.clk,
            local.clk_16bit_limb,
            local.clk_8bit_limb,
            local.is_real,
        );
    }

    /// Constraints related to the pc for non jump, branch, and halt instructions.
    ///
    /// The function will verify that the pc increments by 4 for all instructions except branch,
    /// jump and halt instructions. Also, it ensures that the pc is carried down to the last row
    /// for non-real rows.
    pub(crate) fn eval_pc<AB: SP1AirBuilder>(
        &self,
        builder: &mut AB,
        local: &CpuCols<AB::Var>,
        next: &CpuCols<AB::Var>,
        public_values: &PublicValues<Word<AB::PublicVar>, AB::PublicVar>,
    ) {
        // Verify the public value's start pc.
        builder.when_first_row().assert_eq(public_values.start_pc, local.pc);

        builder.when_transition().when(next.is_real).assert_eq(local.next_pc, next.pc);

        // Verify the public value's next pc.  We need to handle two cases:
        // 1. The last real row is a transition row.
        // 2. The last real row is the last row.

        // If the last real row is a transition row, verify the public value's next pc.
        builder
            .when_transition()
            .when(local.is_real - next.is_real)
            .assert_eq(public_values.next_pc, local.next_pc);

        // If the last real row is the last row, verify the public value's next pc.
        builder.when_last_row().when(local.is_real).assert_eq(public_values.next_pc, local.next_pc);
    }

    /// Constraints related to the is_real column.
    ///
    /// This method checks that the is_real column is a boolean.  It also checks that the first row
    /// is 1 and once its 0, it never changes value.
    pub(crate) fn eval_is_real<AB: SP1AirBuilder>(
        &self,
        builder: &mut AB,
        local: &CpuCols<AB::Var>,
        next: &CpuCols<AB::Var>,
    ) {
        // Check the is_real flag.  It should be 1 for the first row.  Once its 0, it should never
        // change value.
        builder.assert_bool(local.is_real);
        builder.when_first_row().assert_one(local.is_real);
        builder.when_transition().when_not(local.is_real).assert_zero(next.is_real);
    }
}

impl<F> BaseAir<F> for CpuChip {
    fn width(&self) -> usize {
        NUM_CPU_COLS
    }
}<|MERGE_RESOLUTION|>--- conflicted
+++ resolved
@@ -139,98 +139,6 @@
             + opcode_selectors.is_bgeu
     }
 
-<<<<<<< HEAD
-=======
-    /// Constraints related to jump operations.
-    pub(crate) fn eval_jump_ops<AB: SP1AirBuilder>(
-        &self,
-        builder: &mut AB,
-        local: &CpuCols<AB::Var>,
-        next: &CpuCols<AB::Var>,
-    ) {
-        // Get the jump specific columns
-        let jump_columns = local.opcode_specific_columns.jump();
-
-        let is_jump_instruction = local.selectors.is_jal + local.selectors.is_jalr;
-
-        // Verify that the local.pc + 4 is saved in op_a for both jump instructions.
-        // When op_a is set to register X0, the RISC-V spec states that the jump instruction will
-        // not have a return destination address (it is effectively a GOTO command).  In this case,
-        // we shouldn't verify the return address.
-        builder
-            .when(is_jump_instruction.clone())
-            .when_not(local.instruction.op_a_0)
-            .assert_eq(local.op_a_val().reduce::<AB>(), local.pc + AB::F::from_canonical_u8(4));
-
-        // Verify that the word form of local.pc is correct for JAL instructions.
-        builder.when(local.selectors.is_jal).assert_eq(jump_columns.pc.reduce::<AB>(), local.pc);
-
-        // Verify that the word form of next.pc is correct for both jump instructions.
-        builder
-            .when_transition()
-            .when(next.is_real)
-            .when(is_jump_instruction.clone())
-            .assert_eq(jump_columns.next_pc.reduce::<AB>(), next.pc);
-
-        // When the last row is real and it's a jump instruction, assert that local.next_pc <==>
-        // jump_column.next_pc
-        builder
-            .when(local.is_real)
-            .when(is_jump_instruction.clone())
-            .assert_eq(jump_columns.next_pc.reduce::<AB>(), local.next_pc);
-
-        // Range check op_a, pc, and next_pc.
-        BabyBearWordRangeChecker::<AB::F>::range_check(
-            builder,
-            local.op_a_val(),
-            jump_columns.op_a_range_checker,
-            is_jump_instruction.clone(),
-        );
-        BabyBearWordRangeChecker::<AB::F>::range_check(
-            builder,
-            jump_columns.pc,
-            jump_columns.pc_range_checker,
-            local.selectors.is_jal.into(),
-        );
-        BabyBearWordRangeChecker::<AB::F>::range_check(
-            builder,
-            jump_columns.next_pc,
-            jump_columns.next_pc_range_checker,
-            is_jump_instruction.clone(),
-        );
-
-        // Verify that the new pc is calculated correctly for JAL instructions.
-        builder.send_instruction(
-            AB::Expr::from_canonical_u32(UNUSED_PC),
-            AB::Expr::from_canonical_u32(UNUSED_PC + DEFAULT_PC_INC),
-            AB::Expr::from_canonical_u32(Opcode::ADD as u32),
-            jump_columns.next_pc,
-            jump_columns.pc,
-            local.op_b_val(),
-            AB::Expr::zero(),
-            jump_columns.jal_nonce,
-            AB::Expr::zero(),
-            AB::Expr::zero(),
-            local.selectors.is_jal,
-        );
-
-        // Verify that the new pc is calculated correctly for JALR instructions.
-        builder.send_instruction(
-            AB::Expr::from_canonical_u32(UNUSED_PC),
-            AB::Expr::from_canonical_u32(UNUSED_PC + DEFAULT_PC_INC),
-            AB::Expr::from_canonical_u32(Opcode::ADD as u32),
-            jump_columns.next_pc,
-            local.op_b_val(),
-            local.op_c_val(),
-            AB::Expr::zero(),
-            jump_columns.jalr_nonce,
-            AB::Expr::zero(),
-            AB::Expr::zero(),
-            local.selectors.is_jalr,
-        );
-    }
-
->>>>>>> d166d487
     /// Constraints related to the shard and clk.
     ///
     /// This method ensures that all of the shard values are the same and that the clk starts at 0

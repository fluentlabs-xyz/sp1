--- conflicted
+++ resolved
@@ -74,15 +74,10 @@
     ) {
         let modulus_bytes = P::MODULUS;
         let modulus = BigUint::from_bytes_le(modulus_bytes);
-<<<<<<< HEAD
-        cols.c0.populate_with_modulus(blu_events, &p_x, &q_x, &modulus, op);
-        cols.c1.populate_with_modulus(blu_events, &p_y, &q_y, &modulus, op);
-=======
         let c0 = cols.c0.populate_with_modulus(blu_events, &p_x, &q_x, &modulus, op);
         let c1 = cols.c1.populate_with_modulus(blu_events, &p_y, &q_y, &modulus, op);
         cols.c0_range.populate(blu_events, &c0, &modulus);
         cols.c1_range.populate(blu_events, &c1, &modulus);
->>>>>>> fd6609b0
     }
 }
 

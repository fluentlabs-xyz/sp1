--- conflicted
+++ resolved
@@ -3,30 +3,20 @@
 mod prove;
 mod span;
 mod test;
-mod uni_stark;
+pub mod uni_stark;
 
 pub use logger::*;
-<<<<<<< HEAD
-#[cfg(any(test, feature = "programs"))]
-pub use programs::*;
-pub use prove::*;
-pub use span::*;
-pub use test::*;
-pub use uni_stark::*;
-=======
 use p3_field::Field;
 pub use prove::*;
 use sp1_curves::params::Limbs;
 pub use span::*;
-pub use tracer::*;
->>>>>>> f9640e86
+pub use test::*;
+pub use uni_stark::*;
 
 use crate::memory::MemoryCols;
 
 use generic_array::ArrayLength;
-use p3_field::Field;
 use p3_maybe_rayon::prelude::{ParallelBridge, ParallelIterator};
-use sp1_curves::params::Limbs;
 
 pub const fn indices_arr<const N: usize>() -> [usize; N] {
     let mut indices_arr = [0; N];

pub use riscv_chips::*;

use core::fmt;

use hashbrown::{HashMap, HashSet};
use itertools::Itertools;
use p3_field::PrimeField32;
use sp1_core_executor::{
    events::PrecompileLocalMemory, syscalls::SyscallCode, ExecutionRecord, Program, RiscvAirId,
};
use sp1_curves::weierstrass::{bls12_381::Bls12381BaseField, bn254::Bn254BaseField};
use sp1_stark::{
    air::{InteractionScope, MachineAir, SP1_PROOF_NUM_PV_ELTS},
    Chip, InteractionKind, StarkGenericConfig, StarkMachine,
};
use strum_macros::{EnumDiscriminants, EnumIter};

use crate::bytes::trace::NUM_ROWS as BYTE_CHIP_NUM_ROWS;
use crate::{
    control_flow::{AuipcChip, BranchChip, JumpChip},
    global::GlobalChip,
    memory::{
        MemoryChipType, MemoryInstructionsChip, MemoryLocalChip, NUM_LOCAL_MEMORY_ENTRIES_PER_ROW,
    },
    syscall::{
        instructions::SyscallInstrsChip,
        precompiles::fptower::{Fp2AddSubAssignChip, Fp2MulAssignChip, FpOpChip},
    },
};

/// A module for importing all the different RISC-V chips.
pub(crate) mod riscv_chips {
    pub use crate::{
        alu::{AddSubChip, BitwiseChip, DivRemChip, LtChip, MulChip, ShiftLeft, ShiftRightChip},
        bytes::ByteChip,
        cpu::CpuChip,
        memory::MemoryGlobalChip,
        program::ProgramChip,
        syscall::{
            chip::SyscallChip,
            precompiles::{
                edwards::{EdAddAssignChip, EdDecompressChip},
                keccak256::KeccakPermuteChip,
                sha256::{ShaCompressChip, ShaExtendChip},
                u256x2048_mul::U256x2048MulChip,
                uint256::Uint256MulChip,
                weierstrass::{
                    WeierstrassAddAssignChip, WeierstrassDecompressChip,
                    WeierstrassDoubleAssignChip,
                },
            },
        },
    };
    pub use sp1_curves::{
        edwards::{ed25519::Ed25519Parameters, EdwardsCurve},
        weierstrass::{
            bls12_381::Bls12381Parameters, bn254::Bn254Parameters, secp256k1::Secp256k1Parameters,
            secp256r1::Secp256r1Parameters, SwCurve,
        },
    };
}

/// The maximum log number of shards in core.
pub const MAX_LOG_NUMBER_OF_SHARDS: usize = 16;

/// The maximum number of shards in core.
pub const MAX_NUMBER_OF_SHARDS: usize = 1 << MAX_LOG_NUMBER_OF_SHARDS;

/// An AIR for encoding RISC-V execution.
///
/// This enum contains all the different AIRs that are used in the Sp1 RISC-V IOP. Each variant is
/// a different AIR that is used to encode a different part of the RISC-V execution, and the
/// different AIR variants have a joint lookup argument.
#[derive(sp1_derive::MachineAir, EnumDiscriminants)]
#[strum_discriminants(derive(Hash, EnumIter))]
pub enum RiscvAir<F: PrimeField32> {
    /// An AIR that contains a preprocessed program table and a lookup for the instructions.
    Program(ProgramChip),
    /// An AIR for the RISC-V CPU. Each row represents a cpu cycle.
    Cpu(CpuChip),
    /// An AIR for the RISC-V Add and SUB instruction.
    Add(AddSubChip),
    /// An AIR for RISC-V Bitwise instructions.
    Bitwise(BitwiseChip),
    /// An AIR for RISC-V Mul instruction.
    Mul(MulChip),
    /// An AIR for RISC-V Div and Rem instructions.
    DivRem(DivRemChip),
    /// An AIR for RISC-V Lt instruction.
    Lt(LtChip),
    /// An AIR for RISC-V SLL instruction.
    ShiftLeft(ShiftLeft),
    /// An AIR for RISC-V SRL and SRA instruction.
    ShiftRight(ShiftRightChip),
    /// An AIR for RISC-V memory instructions.
    Memory(MemoryInstructionsChip),
    /// An AIR for RISC-V AUIPC instruction.
    AUIPC(AuipcChip),
    /// An AIR for RISC-V branch instructions.
    Branch(BranchChip),
    /// An AIR for RISC-V jump instructions.
    Jump(JumpChip),
    /// An AIR for RISC-V ecall instructions.
    SyscallInstrs(SyscallInstrsChip),
    /// A lookup table for byte operations.
    ByteLookup(ByteChip<F>),
    /// A table for initializing the global memory state.
    MemoryGlobalInit(MemoryGlobalChip),
    /// A table for finalizing the global memory state.
    MemoryGlobalFinal(MemoryGlobalChip),
    /// A table for the local memory state.
    MemoryLocal(MemoryLocalChip),
    /// A table for all the syscall invocations.
    SyscallCore(SyscallChip),
    /// A table for all the precompile invocations.
    SyscallPrecompile(SyscallChip),
    /// A table for all the global interactions.
    Global(GlobalChip),
    /// A precompile for sha256 extend.
    Sha256Extend(ShaExtendChip),
    /// A precompile for sha256 compress.
    Sha256Compress(ShaCompressChip),
    /// A precompile for addition on the Elliptic curve ed25519.
    Ed25519Add(EdAddAssignChip<EdwardsCurve<Ed25519Parameters>>),
    /// A precompile for decompressing a point on the Edwards curve ed25519.
    Ed25519Decompress(EdDecompressChip<Ed25519Parameters>),
    /// A precompile for decompressing a point on the K256 curve.
    K256Decompress(WeierstrassDecompressChip<SwCurve<Secp256k1Parameters>>),
    /// A precompile for decompressing a point on the P256 curve.
    P256Decompress(WeierstrassDecompressChip<SwCurve<Secp256r1Parameters>>),
    /// A precompile for addition on the Elliptic curve secp256k1.
    Secp256k1Add(WeierstrassAddAssignChip<SwCurve<Secp256k1Parameters>>),
    /// A precompile for doubling a point on the Elliptic curve secp256k1.
    Secp256k1Double(WeierstrassDoubleAssignChip<SwCurve<Secp256k1Parameters>>),
    /// A precompile for addition on the Elliptic curve secp256r1.
    Secp256r1Add(WeierstrassAddAssignChip<SwCurve<Secp256r1Parameters>>),
    /// A precompile for doubling a point on the Elliptic curve secp256r1.
    Secp256r1Double(WeierstrassDoubleAssignChip<SwCurve<Secp256r1Parameters>>),
    /// A precompile for the Keccak permutation.
    KeccakP(KeccakPermuteChip),
    /// A precompile for addition on the Elliptic curve bn254.
    Bn254Add(WeierstrassAddAssignChip<SwCurve<Bn254Parameters>>),
    /// A precompile for doubling a point on the Elliptic curve bn254.
    Bn254Double(WeierstrassDoubleAssignChip<SwCurve<Bn254Parameters>>),
    /// A precompile for addition on the Elliptic curve bls12_381.
    Bls12381Add(WeierstrassAddAssignChip<SwCurve<Bls12381Parameters>>),
    /// A precompile for doubling a point on the Elliptic curve bls12_381.
    Bls12381Double(WeierstrassDoubleAssignChip<SwCurve<Bls12381Parameters>>),
    /// A precompile for uint256 mul.
    Uint256Mul(Uint256MulChip),
    /// A precompile for u256x2048 mul.
    U256x2048Mul(U256x2048MulChip),
    /// A precompile for decompressing a point on the BLS12-381 curve.
    Bls12381Decompress(WeierstrassDecompressChip<SwCurve<Bls12381Parameters>>),
    /// A precompile for BLS12-381 fp operation.
    Bls12381Fp(FpOpChip<Bls12381BaseField>),
    /// A precompile for BLS12-381 fp2 multiplication.
    Bls12381Fp2Mul(Fp2MulAssignChip<Bls12381BaseField>),
    /// A precompile for BLS12-381 fp2 addition/subtraction.
    Bls12381Fp2AddSub(Fp2AddSubAssignChip<Bls12381BaseField>),
    /// A precompile for BN-254 fp operation.
    Bn254Fp(FpOpChip<Bn254BaseField>),
    /// A precompile for BN-254 fp2 multiplication.
    Bn254Fp2Mul(Fp2MulAssignChip<Bn254BaseField>),
    /// A precompile for BN-254 fp2 addition/subtraction.
    Bn254Fp2AddSub(Fp2AddSubAssignChip<Bn254BaseField>),
}

impl<F: PrimeField32> RiscvAir<F> {
    pub fn machine<SC: StarkGenericConfig<Val = F>>(config: SC) -> StarkMachine<SC, Self> {
        let chips = Self::chips();
        StarkMachine::new(config, chips, SP1_PROOF_NUM_PV_ELTS, true)
    }

    /// Get all the different RISC-V AIRs.
    pub fn chips() -> Vec<Chip<F, Self>> {
        let (chips, _) = Self::get_chips_and_costs();
        chips
    }

    /// Get all the costs of the different RISC-V AIRs.
    pub fn costs() -> HashMap<String, u64> {
        let (_, costs) = Self::get_chips_and_costs();
        costs
    }

    /// Get all the different RISC-V AIRs and their costs.
    pub fn get_airs_and_costs() -> (Vec<Self>, HashMap<String, u64>) {
        let (chips, costs) = Self::get_chips_and_costs();
        (chips.into_iter().map(|chip| chip.into_inner()).collect(), costs)
    }

    /// Get all the different RISC-V chips and their costs.
    pub fn get_chips_and_costs() -> (Vec<Chip<F, Self>>, HashMap<String, u64>) {
        let mut costs: HashMap<String, u64> = HashMap::new();

        // The order of the chips is used to determine the order of trace generation.
        let mut chips = vec![];
        let cpu = Chip::new(RiscvAir::Cpu(CpuChip::default()));
        costs.insert(cpu.name(), cpu.cost());
        chips.push(cpu);

        let program = Chip::new(RiscvAir::Program(ProgramChip::default()));
        costs.insert(program.name(), program.cost());
        chips.push(program);

        let sha_extend = Chip::new(RiscvAir::Sha256Extend(ShaExtendChip::default()));
        costs.insert(sha_extend.name(), 48 * sha_extend.cost());
        chips.push(sha_extend);

        let sha_compress = Chip::new(RiscvAir::Sha256Compress(ShaCompressChip::default()));
        costs.insert(sha_compress.name(), 80 * sha_compress.cost());
        chips.push(sha_compress);

        let ed_add_assign = Chip::new(RiscvAir::Ed25519Add(EdAddAssignChip::<
            EdwardsCurve<Ed25519Parameters>,
        >::new()));
        costs.insert(ed_add_assign.name(), ed_add_assign.cost());
        chips.push(ed_add_assign);

        let ed_decompress = Chip::new(RiscvAir::Ed25519Decompress(EdDecompressChip::<
            Ed25519Parameters,
        >::default()));
        costs.insert(ed_decompress.name(), ed_decompress.cost());
        chips.push(ed_decompress);

        let k256_decompress = Chip::new(RiscvAir::K256Decompress(WeierstrassDecompressChip::<
            SwCurve<Secp256k1Parameters>,
        >::with_lsb_rule()));
        costs.insert(k256_decompress.name(), k256_decompress.cost());
        chips.push(k256_decompress);

        let secp256k1_add_assign = Chip::new(RiscvAir::Secp256k1Add(WeierstrassAddAssignChip::<
            SwCurve<Secp256k1Parameters>,
        >::new()));
        costs.insert(secp256k1_add_assign.name(), secp256k1_add_assign.cost());
        chips.push(secp256k1_add_assign);

        let secp256k1_double_assign =
            Chip::new(RiscvAir::Secp256k1Double(WeierstrassDoubleAssignChip::<
                SwCurve<Secp256k1Parameters>,
            >::new()));
        costs.insert(secp256k1_double_assign.name(), secp256k1_double_assign.cost());
        chips.push(secp256k1_double_assign);

        let p256_decompress = Chip::new(RiscvAir::P256Decompress(WeierstrassDecompressChip::<
            SwCurve<Secp256r1Parameters>,
        >::with_lsb_rule()));
        costs.insert(p256_decompress.name(), p256_decompress.cost());
        chips.push(p256_decompress);

        let secp256r1_add_assign = Chip::new(RiscvAir::Secp256r1Add(WeierstrassAddAssignChip::<
            SwCurve<Secp256r1Parameters>,
        >::new()));
        costs.insert(secp256r1_add_assign.name(), secp256r1_add_assign.cost());
        chips.push(secp256r1_add_assign);

        let secp256r1_double_assign =
            Chip::new(RiscvAir::Secp256r1Double(WeierstrassDoubleAssignChip::<
                SwCurve<Secp256r1Parameters>,
            >::new()));
        costs.insert(secp256r1_double_assign.name(), secp256r1_double_assign.cost());
        chips.push(secp256r1_double_assign);

        let keccak_permute = Chip::new(RiscvAir::KeccakP(KeccakPermuteChip::new()));
        costs.insert(keccak_permute.name(), 24 * keccak_permute.cost());
        chips.push(keccak_permute);

        let bn254_add_assign = Chip::new(RiscvAir::Bn254Add(WeierstrassAddAssignChip::<
            SwCurve<Bn254Parameters>,
        >::new()));
        costs.insert(bn254_add_assign.name(), bn254_add_assign.cost());
        chips.push(bn254_add_assign);

        let bn254_double_assign = Chip::new(RiscvAir::Bn254Double(WeierstrassDoubleAssignChip::<
            SwCurve<Bn254Parameters>,
        >::new()));
        costs.insert(bn254_double_assign.name(), bn254_double_assign.cost());
        chips.push(bn254_double_assign);

        let bls12381_add = Chip::new(RiscvAir::Bls12381Add(WeierstrassAddAssignChip::<
            SwCurve<Bls12381Parameters>,
        >::new()));
        costs.insert(bls12381_add.name(), bls12381_add.cost());
        chips.push(bls12381_add);

        let bls12381_double = Chip::new(RiscvAir::Bls12381Double(WeierstrassDoubleAssignChip::<
            SwCurve<Bls12381Parameters>,
        >::new()));
        costs.insert(bls12381_double.name(), bls12381_double.cost());
        chips.push(bls12381_double);

        let uint256_mul = Chip::new(RiscvAir::Uint256Mul(Uint256MulChip::default()));
        costs.insert(uint256_mul.name(), uint256_mul.cost());
        chips.push(uint256_mul);

        let u256x2048_mul = Chip::new(RiscvAir::U256x2048Mul(U256x2048MulChip::default()));
        costs.insert(u256x2048_mul.name(), u256x2048_mul.cost());
        chips.push(u256x2048_mul);

        let bls12381_fp = Chip::new(RiscvAir::Bls12381Fp(FpOpChip::<Bls12381BaseField>::new()));
        costs.insert(bls12381_fp.name(), bls12381_fp.cost());
        chips.push(bls12381_fp);

        let bls12381_fp2_addsub =
            Chip::new(RiscvAir::Bls12381Fp2AddSub(Fp2AddSubAssignChip::<Bls12381BaseField>::new()));
        costs.insert(bls12381_fp2_addsub.name(), bls12381_fp2_addsub.cost());
        chips.push(bls12381_fp2_addsub);

        let bls12381_fp2_mul =
            Chip::new(RiscvAir::Bls12381Fp2Mul(Fp2MulAssignChip::<Bls12381BaseField>::new()));
        costs.insert(bls12381_fp2_mul.name(), bls12381_fp2_mul.cost());
        chips.push(bls12381_fp2_mul);

        let bn254_fp = Chip::new(RiscvAir::Bn254Fp(FpOpChip::<Bn254BaseField>::new()));
        costs.insert(bn254_fp.name(), bn254_fp.cost());
        chips.push(bn254_fp);

        let bn254_fp2_addsub =
            Chip::new(RiscvAir::Bn254Fp2AddSub(Fp2AddSubAssignChip::<Bn254BaseField>::new()));
        costs.insert(bn254_fp2_addsub.name(), bn254_fp2_addsub.cost());
        chips.push(bn254_fp2_addsub);

        let bn254_fp2_mul =
            Chip::new(RiscvAir::Bn254Fp2Mul(Fp2MulAssignChip::<Bn254BaseField>::new()));
        costs.insert(bn254_fp2_mul.name(), bn254_fp2_mul.cost());
        chips.push(bn254_fp2_mul);

        let bls12381_decompress =
            Chip::new(RiscvAir::Bls12381Decompress(WeierstrassDecompressChip::<
                SwCurve<Bls12381Parameters>,
            >::with_lexicographic_rule()));
        costs.insert(bls12381_decompress.name(), bls12381_decompress.cost());
        chips.push(bls12381_decompress);

        let syscall_core = Chip::new(RiscvAir::SyscallCore(SyscallChip::core()));
        costs.insert(syscall_core.name(), syscall_core.cost());
        chips.push(syscall_core);

        let syscall_precompile = Chip::new(RiscvAir::SyscallPrecompile(SyscallChip::precompile()));
        costs.insert(syscall_precompile.name(), syscall_precompile.cost());
        chips.push(syscall_precompile);

        let div_rem = Chip::new(RiscvAir::DivRem(DivRemChip::default()));
        costs.insert(div_rem.name(), div_rem.cost());
        chips.push(div_rem);

        let add_sub = Chip::new(RiscvAir::Add(AddSubChip::default()));
        costs.insert(add_sub.name(), add_sub.cost());
        chips.push(add_sub);

        let bitwise = Chip::new(RiscvAir::Bitwise(BitwiseChip::default()));
        costs.insert(bitwise.name(), bitwise.cost());
        chips.push(bitwise);

        let mul = Chip::new(RiscvAir::Mul(MulChip::default()));
        costs.insert(mul.name(), mul.cost());
        chips.push(mul);

        let shift_right = Chip::new(RiscvAir::ShiftRight(ShiftRightChip::default()));
        costs.insert(shift_right.name(), shift_right.cost());
        chips.push(shift_right);

        let shift_left = Chip::new(RiscvAir::ShiftLeft(ShiftLeft::default()));
        costs.insert(shift_left.name(), shift_left.cost());
        chips.push(shift_left);

        let lt = Chip::new(RiscvAir::Lt(LtChip::default()));
        costs.insert(lt.name(), lt.cost());
        chips.push(lt);

        let memory_instructions = Chip::new(RiscvAir::Memory(MemoryInstructionsChip::default()));
        costs.insert(memory_instructions.name(), memory_instructions.cost());
        chips.push(memory_instructions);

        let auipc = Chip::new(RiscvAir::AUIPC(AuipcChip::default()));
        costs.insert(auipc.name(), auipc.cost());
        chips.push(auipc);

        let branch = Chip::new(RiscvAir::Branch(BranchChip::default()));
        costs.insert(branch.name(), branch.cost());
        chips.push(branch);

        let jump = Chip::new(RiscvAir::Jump(JumpChip::default()));
        costs.insert(jump.name(), jump.cost());
        chips.push(jump);

        let syscall_instrs = Chip::new(RiscvAir::SyscallInstrs(SyscallInstrsChip::default()));
        costs.insert(syscall_instrs.name(), syscall_instrs.cost());
        chips.push(syscall_instrs);

        let memory_global_init = Chip::new(RiscvAir::MemoryGlobalInit(MemoryGlobalChip::new(
            MemoryChipType::Initialize,
        )));
        costs.insert(memory_global_init.name(), memory_global_init.cost());
        chips.push(memory_global_init);

        let memory_global_finalize =
            Chip::new(RiscvAir::MemoryGlobalFinal(MemoryGlobalChip::new(MemoryChipType::Finalize)));
        costs.insert(memory_global_finalize.name(), memory_global_finalize.cost());
        chips.push(memory_global_finalize);

        let memory_local = Chip::new(RiscvAir::MemoryLocal(MemoryLocalChip::new()));
        costs.insert(memory_local.name(), memory_local.cost());
        chips.push(memory_local);

        let global = Chip::new(RiscvAir::Global(GlobalChip));
        costs.insert(global.name(), global.cost());
        chips.push(global);

        let byte = Chip::new(RiscvAir::ByteLookup(ByteChip::default()));
        costs.insert(byte.name(), byte.cost());
        chips.push(byte);

        assert_eq!(chips.len(), costs.len(), "chips and costs must have the same length",);

        (chips, costs)
    }

    /// Get the heights of the preprocessed chips for a given program.
    pub(crate) fn preprocessed_heights(program: &Program) -> Vec<(RiscvAirId, usize)> {
        vec![
            (RiscvAirId::Program, program.instructions.len()),
            (RiscvAirId::Byte, BYTE_CHIP_NUM_ROWS),
        ]
    }

    /// Get the heights of the chips for a given execution record.
    pub fn core_heights(record: &ExecutionRecord) -> Vec<(RiscvAirId, usize)> {
        vec![
            (RiscvAirId::Cpu, record.cpu_events.len()),
            (RiscvAirId::DivRem, record.divrem_events.len()),
            (RiscvAirId::AddSub, record.add_events.len() + record.sub_events.len()),
            (RiscvAirId::Bitwise, record.bitwise_events.len()),
            (RiscvAirId::Mul, record.mul_events.len()),
            (RiscvAirId::ShiftRight, record.shift_right_events.len()),
            (RiscvAirId::ShiftLeft, record.shift_left_events.len()),
            (RiscvAirId::Lt, record.lt_events.len()),
            (
                RiscvAirId::MemoryLocal,
                record
                    .get_local_mem_events()
                    .chunks(NUM_LOCAL_MEMORY_ENTRIES_PER_ROW)
                    .into_iter()
                    .count(),
            ),
            (RiscvAirId::MemoryInstrs, record.memory_instr_events.len()),
            (RiscvAirId::Auipc, record.auipc_events.len()),
            (RiscvAirId::Branch, record.branch_events.len()),
            (RiscvAirId::Jump, record.jump_events.len()),
            (
                RiscvAirId::Global,
                2 * record.get_local_mem_events().count() + record.syscall_events.len(),
            ),
            (RiscvAirId::SyscallCore, record.syscall_events.len()),
            (RiscvAirId::SyscallInstrs, record.syscall_events.len()),
<<<<<<< HEAD
        ]
    }

    pub(crate) fn memory_heights(record: &ExecutionRecord) -> Vec<(RiscvAirId, usize)> {
        vec![
            (RiscvAirId::MemoryGlobalInit, record.global_memory_initialize_events.len()),
            (RiscvAirId::MemoryGlobalFinalize, record.global_memory_finalize_events.len()),
            // TODO: this is duplicated in core_heights and the logic seems wrong.
            (
                RiscvAirId::Global,
                record.global_memory_finalize_events.len()
                    + record.global_memory_initialize_events.len(),
            ),
        ]
    }

=======
        ]
    }

    pub(crate) fn memory_heights(record: &ExecutionRecord) -> Vec<(RiscvAirId, usize)> {
        vec![
            (RiscvAirId::MemoryGlobalInit, record.global_memory_initialize_events.len()),
            (RiscvAirId::MemoryGlobalFinalize, record.global_memory_finalize_events.len()),
            (
                RiscvAirId::Global,
                record.global_memory_finalize_events.len()
                    + record.global_memory_initialize_events.len(),
            ),
        ]
    }

>>>>>>> fd6609b0
    pub(crate) fn precompile_heights(
        &self,
        record: &ExecutionRecord,
    ) -> Option<(usize, usize, usize)> {
        record
            .precompile_events
            .get_events(self.syscall_code())
            .filter(|events| !events.is_empty())
            .map(|events| {
                (
                    events.len() * self.rows_per_event(),
                    events.get_local_mem_events().into_iter().count(),
                    record.global_interaction_events.len(),
                )
            })
    }

    pub(crate) fn get_all_core_airs() -> Vec<Self> {
        vec![
            RiscvAir::Cpu(CpuChip::default()),
            RiscvAir::Add(AddSubChip::default()),
            RiscvAir::Bitwise(BitwiseChip::default()),
            RiscvAir::Mul(MulChip::default()),
            RiscvAir::DivRem(DivRemChip::default()),
            RiscvAir::Lt(LtChip::default()),
            RiscvAir::ShiftLeft(ShiftLeft::default()),
            RiscvAir::ShiftRight(ShiftRightChip::default()),
            RiscvAir::Memory(MemoryInstructionsChip::default()),
            RiscvAir::AUIPC(AuipcChip::default()),
            RiscvAir::Branch(BranchChip::default()),
            RiscvAir::Jump(JumpChip::default()),
            RiscvAir::SyscallInstrs(SyscallInstrsChip::default()),
            RiscvAir::MemoryLocal(MemoryLocalChip::new()),
            RiscvAir::Global(GlobalChip),
            RiscvAir::SyscallCore(SyscallChip::core()),
        ]
    }

    pub(crate) fn memory_init_final_airs() -> Vec<Self> {
        vec![
            RiscvAir::MemoryGlobalInit(MemoryGlobalChip::new(MemoryChipType::Initialize)),
            RiscvAir::MemoryGlobalFinal(MemoryGlobalChip::new(MemoryChipType::Finalize)),
            RiscvAir::Global(GlobalChip),
        ]
    }

    pub(crate) fn precompile_airs_with_memory_events_per_row() -> Vec<(Self, usize)> {
        let mut airs: HashSet<_> = Self::get_airs_and_costs().0.into_iter().collect();

        // Remove the core airs.
        for core_air in Self::get_all_core_airs() {
            airs.remove(&core_air);
        }

        // Remove the memory init/finalize airs.
        for memory_air in Self::memory_init_final_airs() {
            airs.remove(&memory_air);
        }

        // Remove the syscall, program, and byte lookup airs.
        airs.remove(&Self::SyscallPrecompile(SyscallChip::precompile()));
        airs.remove(&Self::Program(ProgramChip::default()));
        airs.remove(&Self::ByteLookup(ByteChip::default()));

        airs.into_iter()
            .map(|air| {
                let chip = Chip::new(air);
                let local_mem_events_per_row: usize = chip
                    .sends()
                    .iter()
                    .chain(chip.receives())
                    .filter(|interaction| {
                        interaction.kind == InteractionKind::Memory
                            && interaction.scope == InteractionScope::Local
                    })
                    .count();

                (chip.into_inner(), local_mem_events_per_row)
            })
            .collect()
    }

    pub(crate) fn rows_per_event(&self) -> usize {
        match self {
            Self::Sha256Compress(_) => 80,
            Self::Sha256Extend(_) => 48,
            Self::KeccakP(_) => 24,
            _ => 1,
        }
    }

    pub(crate) fn syscall_code(&self) -> SyscallCode {
        match self {
            Self::Bls12381Add(_) => SyscallCode::BLS12381_ADD,
            Self::Bn254Add(_) => SyscallCode::BN254_ADD,
            Self::Bn254Double(_) => SyscallCode::BN254_DOUBLE,
            Self::Bn254Fp(_) => SyscallCode::BN254_FP_ADD,
            Self::Bn254Fp2AddSub(_) => SyscallCode::BN254_FP2_ADD,
            Self::Bn254Fp2Mul(_) => SyscallCode::BN254_FP2_MUL,
            Self::Ed25519Add(_) => SyscallCode::ED_ADD,
            Self::Ed25519Decompress(_) => SyscallCode::ED_DECOMPRESS,
            Self::KeccakP(_) => SyscallCode::KECCAK_PERMUTE,
            Self::Secp256k1Add(_) => SyscallCode::SECP256K1_ADD,
            Self::Secp256k1Double(_) => SyscallCode::SECP256K1_DOUBLE,
            Self::Secp256r1Add(_) => SyscallCode::SECP256R1_ADD,
            Self::Secp256r1Double(_) => SyscallCode::SECP256R1_DOUBLE,
            Self::Sha256Compress(_) => SyscallCode::SHA_COMPRESS,
            Self::Sha256Extend(_) => SyscallCode::SHA_EXTEND,
            Self::Uint256Mul(_) => SyscallCode::UINT256_MUL,
            Self::U256x2048Mul(_) => SyscallCode::U256XU2048_MUL,
            Self::Bls12381Decompress(_) => SyscallCode::BLS12381_DECOMPRESS,
            Self::K256Decompress(_) => SyscallCode::SECP256K1_DECOMPRESS,
            Self::P256Decompress(_) => SyscallCode::SECP256R1_DECOMPRESS,
            Self::Bls12381Double(_) => SyscallCode::BLS12381_DOUBLE,
            Self::Bls12381Fp(_) => SyscallCode::BLS12381_FP_ADD,
            Self::Bls12381Fp2Mul(_) => SyscallCode::BLS12381_FP2_MUL,
            Self::Bls12381Fp2AddSub(_) => SyscallCode::BLS12381_FP2_ADD,
            Self::Add(_) => unreachable!("Invalid for core chip"),
            Self::Bitwise(_) => unreachable!("Invalid for core chip"),
            Self::DivRem(_) => unreachable!("Invalid for core chip"),
            Self::Cpu(_) => unreachable!("Invalid for core chip"),
            Self::MemoryGlobalInit(_) => unreachable!("Invalid for memory init/final"),
            Self::MemoryGlobalFinal(_) => unreachable!("Invalid for memory init/final"),
            Self::MemoryLocal(_) => unreachable!("Invalid for memory local"),
            Self::Global(_) => unreachable!("Invalid for global chip"),
            // Self::ProgramMemory(_) => unreachable!("Invalid for memory program"),
            Self::Program(_) => unreachable!("Invalid for core chip"),
            Self::Mul(_) => unreachable!("Invalid for core chip"),
            Self::Lt(_) => unreachable!("Invalid for core chip"),
            Self::ShiftRight(_) => unreachable!("Invalid for core chip"),
            Self::ShiftLeft(_) => unreachable!("Invalid for core chip"),
            Self::Memory(_) => unreachable!("Invalid for memory chip"),
            Self::AUIPC(_) => unreachable!("Invalid for auipc chip"),
            Self::Branch(_) => unreachable!("Invalid for branch chip"),
            Self::Jump(_) => unreachable!("Invalid for jump chip"),
            Self::SyscallInstrs(_) => unreachable!("Invalid for syscall instr chip"),
            Self::ByteLookup(_) => unreachable!("Invalid for core chip"),
            Self::SyscallCore(_) => unreachable!("Invalid for core chip"),
            Self::SyscallPrecompile(_) => unreachable!("Invalid for syscall precompile chip"),
        }
    }
}

impl<F: PrimeField32> PartialEq for RiscvAir<F> {
    fn eq(&self, other: &Self) -> bool {
        self.name() == other.name()
    }
}

impl<F: PrimeField32> Eq for RiscvAir<F> {}

impl<F: PrimeField32> core::hash::Hash for RiscvAir<F> {
    fn hash<H: core::hash::Hasher>(&self, state: &mut H) {
        self.name().hash(state);
    }
}

impl<F: PrimeField32> fmt::Debug for RiscvAir<F> {
    fn fmt(&self, f: &mut fmt::Formatter<'_>) -> fmt::Result {
        write!(f, "{}", self.name())
    }
}

#[cfg(test)]
#[allow(non_snake_case)]
pub mod tests {

    use crate::{
        io::SP1Stdin,
        riscv::RiscvAir,
        utils::{self, prove_core, run_test, setup_logger},
    };

<<<<<<< HEAD
    use hashbrown::HashMap;
    use itertools::Itertools;
    use p3_baby_bear::BabyBear;
    use sp1_core_executor::{
        programs::tests::{
            fibonacci_program, simple_memory_program, simple_program, ssz_withdrawals_program,
        },
        Instruction, Opcode, Program, RiscvAirId, SP1Context,
    };
=======
    use crate::programs::tests::*;
    use hashbrown::HashMap;
    use itertools::Itertools;
    use p3_baby_bear::BabyBear;
    use sp1_core_executor::{Instruction, Opcode, Program, RiscvAirId, SP1Context};
>>>>>>> fd6609b0
    use sp1_stark::air::MachineAir;
    use sp1_stark::{
        baby_bear_poseidon2::BabyBearPoseidon2, CpuProver, MachineProver, SP1CoreOpts,
        StarkProvingKey, StarkVerifyingKey,
    };
    use strum::IntoEnumIterator;
<<<<<<< HEAD

=======
>>>>>>> fd6609b0
    #[test]
    fn test_primitives_and_machine_air_names_match() {
        let chips = RiscvAir::<BabyBear>::chips();
        for (a, b) in chips.iter().zip_eq(RiscvAirId::iter()) {
            assert_eq!(a.name(), b.to_string());
        }
    }

    #[test]
    fn core_air_cost_consistency() {
        // Load air costs from file
        let file = std::fs::File::open("../executor/src/artifacts/rv32im_costs.json").unwrap();
        let costs: HashMap<String, u64> = serde_json::from_reader(file).unwrap();
        // Compare with costs computed by machine
        let machine_costs = RiscvAir::<BabyBear>::costs();
        assert_eq!(costs, machine_costs);
    }

    #[test]
    #[ignore]
    fn write_core_air_costs() {
        let costs = RiscvAir::<BabyBear>::costs();
        println!("{:?}", costs);
        // write to file
        // Create directory if it doesn't exist
        let dir = std::path::Path::new("../executor/src/artifacts");
        if !dir.exists() {
            std::fs::create_dir_all(dir).unwrap();
        }
        let file = std::fs::File::create(dir.join("rv32im_costs.json")).unwrap();
        serde_json::to_writer_pretty(file, &costs).unwrap();
    }

    #[test]
    fn test_simple_prove() {
        utils::setup_logger();
        let program = simple_program();
        let stdin = SP1Stdin::new();
        run_test::<CpuProver<_, _>>(program, stdin).unwrap();
    }

    #[test]
    fn test_shift_prove() {
        utils::setup_logger();
        let shift_ops = [Opcode::SRL, Opcode::SRA, Opcode::SLL];
        let operands =
            [(1, 1), (1234, 5678), (0xffff, 0xffff - 1), (u32::MAX - 1, u32::MAX), (u32::MAX, 0)];
        for shift_op in shift_ops.iter() {
            for op in operands.iter() {
                let instructions = vec![
                    Instruction::new(Opcode::ADD, 29, 0, op.0, false, true),
                    Instruction::new(Opcode::ADD, 30, 0, op.1, false, true),
                    Instruction::new(*shift_op, 31, 29, 3, false, false),
                ];
                let program = Program::new(instructions, 0, 0);
                let stdin = SP1Stdin::new();
                run_test::<CpuProver<_, _>>(program, stdin).unwrap();
            }
        }
    }

    #[test]
    fn test_sub_prove() {
        utils::setup_logger();
        let instructions = vec![
            Instruction::new(Opcode::ADD, 29, 0, 5, false, true),
            Instruction::new(Opcode::ADD, 30, 0, 8, false, true),
            Instruction::new(Opcode::SUB, 31, 30, 29, false, false),
        ];
        let program = Program::new(instructions, 0, 0);
        let stdin = SP1Stdin::new();
        run_test::<CpuProver<_, _>>(program, stdin).unwrap();
    }

    #[test]
    fn test_add_prove() {
        setup_logger();
        let instructions = vec![
            Instruction::new(Opcode::ADD, 29, 0, 5, false, true),
            Instruction::new(Opcode::ADD, 30, 0, 8, false, true),
            Instruction::new(Opcode::ADD, 31, 30, 29, false, false),
        ];
        let program = Program::new(instructions, 0, 0);
        let stdin = SP1Stdin::new();
        run_test::<CpuProver<_, _>>(program, stdin).unwrap();
    }

    #[test]
    fn test_mul_prove() {
        let mul_ops = [Opcode::MUL, Opcode::MULH, Opcode::MULHU, Opcode::MULHSU];
        utils::setup_logger();
        let operands =
            [(1, 1), (1234, 5678), (8765, 4321), (0xffff, 0xffff - 1), (u32::MAX - 1, u32::MAX)];
        for mul_op in mul_ops.iter() {
            for operand in operands.iter() {
                let instructions = vec![
                    Instruction::new(Opcode::ADD, 29, 0, operand.0, false, true),
                    Instruction::new(Opcode::ADD, 30, 0, operand.1, false, true),
                    Instruction::new(*mul_op, 31, 30, 29, false, false),
                ];
                let program = Program::new(instructions, 0, 0);
                let stdin = SP1Stdin::new();
                run_test::<CpuProver<_, _>>(program, stdin).unwrap();
            }
        }
    }

    #[test]
    fn test_lt_prove() {
        setup_logger();
        let less_than = [Opcode::SLT, Opcode::SLTU];
        for lt_op in less_than.iter() {
            let instructions = vec![
                Instruction::new(Opcode::ADD, 29, 0, 5, false, true),
                Instruction::new(Opcode::ADD, 30, 0, 8, false, true),
                Instruction::new(*lt_op, 31, 30, 29, false, false),
            ];
            let program = Program::new(instructions, 0, 0);
            let stdin = SP1Stdin::new();
            run_test::<CpuProver<_, _>>(program, stdin).unwrap();
        }
    }

    #[test]
    fn test_bitwise_prove() {
        setup_logger();
        let bitwise_opcodes = [Opcode::XOR, Opcode::OR, Opcode::AND];

        for bitwise_op in bitwise_opcodes.iter() {
            let instructions = vec![
                Instruction::new(Opcode::ADD, 29, 0, 5, false, true),
                Instruction::new(Opcode::ADD, 30, 0, 8, false, true),
                Instruction::new(*bitwise_op, 31, 30, 29, false, false),
            ];
            let program = Program::new(instructions, 0, 0);
            let stdin = SP1Stdin::new();
            run_test::<CpuProver<_, _>>(program, stdin).unwrap();
        }
    }

    #[test]
    fn test_divrem_prove() {
        setup_logger();
        let div_rem_ops = [Opcode::DIV, Opcode::DIVU, Opcode::REM, Opcode::REMU];
        let operands = [
            (1, 1),
            (123, 456 * 789),
            (123 * 456, 789),
            (0xffff * (0xffff - 1), 0xffff),
            (u32::MAX - 5, u32::MAX - 7),
        ];
        for div_rem_op in div_rem_ops.iter() {
            for op in operands.iter() {
                let instructions = vec![
                    Instruction::new(Opcode::ADD, 29, 0, op.0, false, true),
                    Instruction::new(Opcode::ADD, 30, 0, op.1, false, true),
                    Instruction::new(*div_rem_op, 31, 29, 30, false, false),
                ];
                let program = Program::new(instructions, 0, 0);
                let stdin = SP1Stdin::new();
                run_test::<CpuProver<_, _>>(program, stdin).unwrap();
            }
        }
    }

    #[test]
    fn test_fibonacci_prove_simple() {
        setup_logger();
        let program = fibonacci_program();
        let stdin = SP1Stdin::new();
        run_test::<CpuProver<_, _>>(program, stdin).unwrap();
    }

    #[test]
    fn test_fibonacci_prove_checkpoints() {
        setup_logger();

        let program = fibonacci_program();
        let stdin = SP1Stdin::new();
        let mut opts = SP1CoreOpts::default();
        opts.shard_size = 1024;
        opts.shard_batch_size = 2;

        let config = BabyBearPoseidon2::new();
        let machine = RiscvAir::machine(config);
        let prover = CpuProver::new(machine);
        let (pk, vk) = prover.setup(&program);
<<<<<<< HEAD
        prove_core::<_, _>(
            &prover,
            &pk,
            &vk,
            program,
            &stdin,
            opts,
            SP1Context::default(),
            None,
            None,
        )
        .unwrap();
=======
        prove_core::<_, _>(&prover, &pk, &vk, program, &stdin, opts, SP1Context::default(), None)
            .unwrap();
>>>>>>> fd6609b0
    }

    #[test]
    fn test_fibonacci_prove_batch() {
        setup_logger();
        let program = fibonacci_program();
        let stdin = SP1Stdin::new();

        let opts = SP1CoreOpts::default();
        let config = BabyBearPoseidon2::new();
        let machine = RiscvAir::machine(config);
        let prover = CpuProver::new(machine);
        let (pk, vk) = prover.setup(&program);
<<<<<<< HEAD
        prove_core::<_, _>(
            &prover,
            &pk,
            &vk,
            program,
            &stdin,
            opts,
            SP1Context::default(),
            None,
            None,
        )
        .unwrap();
=======
        prove_core::<_, _>(&prover, &pk, &vk, program, &stdin, opts, SP1Context::default(), None)
            .unwrap();
>>>>>>> fd6609b0
    }

    #[test]
    fn test_simple_memory_program_prove() {
        setup_logger();
        let program = simple_memory_program();
        let stdin = SP1Stdin::new();
        run_test::<CpuProver<_, _>>(program, stdin).unwrap();
    }

    #[test]
    fn test_ssz_withdrawal() {
        setup_logger();
        let program = ssz_withdrawals_program();
        let stdin = SP1Stdin::new();
        run_test::<CpuProver<_, _>>(program, stdin).unwrap();
    }

    #[test]
    fn test_key_serde() {
        let program = ssz_withdrawals_program();
        let config = BabyBearPoseidon2::new();
        let machine = RiscvAir::machine(config);
        let (pk, vk) = machine.setup(&program);

        let serialized_pk = bincode::serialize(&pk).unwrap();
        let deserialized_pk: StarkProvingKey<BabyBearPoseidon2> =
            bincode::deserialize(&serialized_pk).unwrap();
        assert_eq!(pk.commit, deserialized_pk.commit);
        assert_eq!(pk.pc_start, deserialized_pk.pc_start);
        assert_eq!(pk.traces, deserialized_pk.traces);
        assert_eq!(pk.data.root(), deserialized_pk.data.root());
        assert_eq!(pk.chip_ordering, deserialized_pk.chip_ordering);
        assert_eq!(pk.local_only, deserialized_pk.local_only);

        let serialized_vk = bincode::serialize(&vk).unwrap();
        let deserialized_vk: StarkVerifyingKey<BabyBearPoseidon2> =
            bincode::deserialize(&serialized_vk).unwrap();
        assert_eq!(vk.commit, deserialized_vk.commit);
        assert_eq!(vk.pc_start, deserialized_vk.pc_start);
        assert_eq!(vk.chip_information.len(), deserialized_vk.chip_information.len());
        for (a, b) in vk.chip_information.iter().zip(deserialized_vk.chip_information.iter()) {
            assert_eq!(a.0, b.0);
            assert_eq!(a.1.log_n, b.1.log_n);
            assert_eq!(a.1.shift, b.1.shift);
            assert_eq!(a.2.height, b.2.height);
            assert_eq!(a.2.width, b.2.width);
        }
        assert_eq!(vk.chip_ordering, deserialized_vk.chip_ordering);
    }
}<|MERGE_RESOLUTION|>--- conflicted
+++ resolved
@@ -454,24 +454,6 @@
             ),
             (RiscvAirId::SyscallCore, record.syscall_events.len()),
             (RiscvAirId::SyscallInstrs, record.syscall_events.len()),
-<<<<<<< HEAD
-        ]
-    }
-
-    pub(crate) fn memory_heights(record: &ExecutionRecord) -> Vec<(RiscvAirId, usize)> {
-        vec![
-            (RiscvAirId::MemoryGlobalInit, record.global_memory_initialize_events.len()),
-            (RiscvAirId::MemoryGlobalFinalize, record.global_memory_finalize_events.len()),
-            // TODO: this is duplicated in core_heights and the logic seems wrong.
-            (
-                RiscvAirId::Global,
-                record.global_memory_finalize_events.len()
-                    + record.global_memory_initialize_events.len(),
-            ),
-        ]
-    }
-
-=======
         ]
     }
 
@@ -487,7 +469,6 @@
         ]
     }
 
->>>>>>> fd6609b0
     pub(crate) fn precompile_heights(
         &self,
         record: &ExecutionRecord,
@@ -661,33 +642,17 @@
         utils::{self, prove_core, run_test, setup_logger},
     };
 
-<<<<<<< HEAD
-    use hashbrown::HashMap;
-    use itertools::Itertools;
-    use p3_baby_bear::BabyBear;
-    use sp1_core_executor::{
-        programs::tests::{
-            fibonacci_program, simple_memory_program, simple_program, ssz_withdrawals_program,
-        },
-        Instruction, Opcode, Program, RiscvAirId, SP1Context,
-    };
-=======
     use crate::programs::tests::*;
     use hashbrown::HashMap;
     use itertools::Itertools;
     use p3_baby_bear::BabyBear;
     use sp1_core_executor::{Instruction, Opcode, Program, RiscvAirId, SP1Context};
->>>>>>> fd6609b0
     use sp1_stark::air::MachineAir;
     use sp1_stark::{
         baby_bear_poseidon2::BabyBearPoseidon2, CpuProver, MachineProver, SP1CoreOpts,
         StarkProvingKey, StarkVerifyingKey,
     };
     use strum::IntoEnumIterator;
-<<<<<<< HEAD
-
-=======
->>>>>>> fd6609b0
     #[test]
     fn test_primitives_and_machine_air_names_match() {
         let chips = RiscvAir::<BabyBear>::chips();
@@ -875,23 +840,8 @@
         let machine = RiscvAir::machine(config);
         let prover = CpuProver::new(machine);
         let (pk, vk) = prover.setup(&program);
-<<<<<<< HEAD
-        prove_core::<_, _>(
-            &prover,
-            &pk,
-            &vk,
-            program,
-            &stdin,
-            opts,
-            SP1Context::default(),
-            None,
-            None,
-        )
-        .unwrap();
-=======
         prove_core::<_, _>(&prover, &pk, &vk, program, &stdin, opts, SP1Context::default(), None)
             .unwrap();
->>>>>>> fd6609b0
     }
 
     #[test]
@@ -905,23 +855,8 @@
         let machine = RiscvAir::machine(config);
         let prover = CpuProver::new(machine);
         let (pk, vk) = prover.setup(&program);
-<<<<<<< HEAD
-        prove_core::<_, _>(
-            &prover,
-            &pk,
-            &vk,
-            program,
-            &stdin,
-            opts,
-            SP1Context::default(),
-            None,
-            None,
-        )
-        .unwrap();
-=======
         prove_core::<_, _>(&prover, &pk, &vk, program, &stdin, opts, SP1Context::default(), None)
             .unwrap();
->>>>>>> fd6609b0
     }
 
     #[test]

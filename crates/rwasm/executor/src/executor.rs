#[cfg(feature = "profiling")]
use std::{fs::File, io::BufWriter};
use std::{str::FromStr, sync::Arc};

use crate::{estimator::RecordEstimator, events::SyscallEvent, SP_START};
#[cfg(feature = "profiling")]
use crate::profiler::Profiler;

use clap::ValueEnum;
use enum_map::EnumMap;
use hashbrown::HashMap;
use rwasm::{engine::bytecode::Instruction, rwasm::InstructionExtra};
use serde::{Deserialize, Serialize};
use sp1_primitives::consts::BABYBEAR_PRIME;
use sp1_stark::{air::PublicValues, SP1CoreOpts};
use strum::IntoEnumIterator;
use thiserror::Error;

use crate::{
    context::{IoOptions, SP1Context},
    // dependencies::{
    //   emit_branch_dependencies, emit_divrem_dependencies,
    //      emit_memory_dependencies,
    // },TODO: redo dependecies
    estimate_riscv_lde_size,
    events::{
         AluEvent, BranchEvent, CpuEvent, JumpEvent, MemInstrEvent,
        MemoryInitializeFinalizeEvent, MemoryLocalEvent, MemoryReadRecord,
        MemoryRecord, MemoryRecordEnum, MemoryWriteRecord,
        NUM_LOCAL_MEMORY_ENTRIES_PER_ROW_EXEC,
    },
    hook::{HookEnv, HookRegistry},
    memory::{Entry, Memory},
    pad_rv32im_event_counts,
    record::{ExecutionRecord, MemoryAccessRecord},
    report::ExecutionReport,
    state::{ExecutionState, ForkState},
    subproof::SubproofVerifier,
    syscalls::{default_syscall_map, Syscall, SyscallCode, SyscallContext},
    CoreAirId, MaximalShapes, Opcode, Program, RiscvAirId,
};

/// The default increment for the program counter.  Is used for all instructions except
/// for branches and jumps.
pub const DEFAULT_PC_INC: u32 = 4;
/// This is used in the `InstrEvent` to indicate that the instruction is not from the CPU.
/// A valid pc should be divisible by 4, so we use 1 to indicate that the pc is not used.
pub const UNUSED_PC: u32 = 1;

/// The maximum number of instructions in a program.
pub const MAX_PROGRAM_SIZE: usize = 1 << 22;

#[derive(Debug, Clone, Copy, PartialEq, Eq)]
/// Whether to verify deferred proofs during execution.
pub enum DeferredProofVerification {
    /// Verify deferred proofs during execution.
    Enabled,
    /// Skip verification of deferred proofs
    Disabled,
}

impl From<bool> for DeferredProofVerification {
    fn from(value: bool) -> Self {
        if value {
            DeferredProofVerification::Enabled
        } else {
            DeferredProofVerification::Disabled
        }
    }
}

/// An executor for the SP1 RISC-V zkVM.
///
/// The exeuctor is responsible for executing a user program and tracing important events which
/// occur during execution (i.e., memory reads, alu operations, etc).
pub struct Executor<'a> {
    /// The program.
    pub program: Arc<Program>,

    /// The state of the execution.
    pub state: ExecutionState,

    /// Memory addresses that were touched in this batch of shards. Used to minimize the size of
    /// checkpoints.
    pub memory_checkpoint: Memory<Option<MemoryRecord>>,

    /// Memory addresses that were initialized in this batch of shards. Used to minimize the size of
    /// checkpoints. The value stored is whether or not it had a value at the beginning of the batch.
    pub uninitialized_memory_checkpoint: Memory<bool>,

    /// Report of the program execution.
    pub report: ExecutionReport,

    /// The mode the executor is running in.
    pub executor_mode: ExecutorMode,

    /// The memory accesses for the current cycle.
    pub memory_accesses: MemoryAccessRecord,

    /// Whether the runtime is in constrained mode or not.
    ///
    /// In unconstrained mode, any events, clock, register, or memory changes are reset after
    /// leaving the unconstrained block. The only thing preserved is writes to the input
    /// stream.
    pub unconstrained: bool,

    /// Whether we should write to the report.
    pub print_report: bool,

    /// Data used to estimate total trace area.
    pub record_estimator: Option<Box<RecordEstimator>>,

    /// Whether we should emit global memory init and finalize events. This can be enabled in
    /// Checkpoint mode and disabled in Trace mode.
    pub emit_global_memory_events: bool,

    /// The maximum size of each shard.
    pub shard_size: u32,

    /// The maximum number of shards to execute at once.
    pub shard_batch_size: u32,

    /// The maximum number of cycles for a syscall.
    pub max_syscall_cycles: u32,

    /// The mapping between syscall codes and their implementations.
    pub syscall_map: HashMap<SyscallCode, Arc<dyn Syscall>>,

    /// The options for the runtime.
    pub opts: SP1CoreOpts,

    /// The maximum number of cpu cycles to use for execution.
    pub max_cycles: Option<u64>,

    /// The current trace of the execution that is being collected.
    pub record: Box<ExecutionRecord>,

    /// The collected records, split by cpu cycles.
    pub records: Vec<Box<ExecutionRecord>>,

    /// Local memory access events.
    pub local_memory_access: HashMap<u32, MemoryLocalEvent>,

    /// A counter for the number of cycles that have been executed in certain functions.
    pub cycle_tracker: HashMap<String, (u64, u32)>,

    /// A buffer for stdout and stderr IO.
    pub io_buf: HashMap<u32, String>,

    /// The ZKVM program profiler.
    ///
    /// Keeps track of the number of cycles spent in each function.
    #[cfg(feature = "profiling")]
    pub profiler: Option<(Profiler, BufWriter<File>)>,

    /// The state of the runtime when in unconstrained mode.
    pub unconstrained_state: Box<ForkState>,

    /// Statistics for event counts.
    pub local_counts: LocalCounts,

    /// Verifier used to sanity check `verify_sp1_proof` during runtime.
    pub subproof_verifier: Option<&'a dyn SubproofVerifier>,

    /// Registry of hooks, to be invoked by writing to certain file descriptors.
    pub hook_registry: HookRegistry<'a>,

    /// The maximal shapes for the program.
    pub maximal_shapes: Option<MaximalShapes>,

    /// The costs of the program.
    pub costs: HashMap<RiscvAirId, u64>,

    /// Skip deferred proof verification. This check is informational only, not related to circuit
    /// correctness.
    pub deferred_proof_verification: DeferredProofVerification,

    /// The frequency to check the stopping condition.
    pub shape_check_frequency: u64,

    /// Early exit if the estimate LDE size is too big.
    pub lde_size_check: bool,

    /// The maximum LDE size to allow.
    pub lde_size_threshold: u64,

    /// The options for the IO.
    pub io_options: IoOptions<'a>,

    /// Temporary event counts for the current shard. This is a field to reuse memory.
    event_counts: EnumMap<RiscvAirId, u64>,
}

/// The different modes the executor can run in.
#[derive(Debug, Clone, Copy, PartialEq, Eq, Serialize, Deserialize, ValueEnum)]
pub enum ExecutorMode {
    /// Run the execution with no tracing or checkpointing.
    Simple,
    /// Run the execution with checkpoints for memory.
    Checkpoint,
    /// Run the execution with full tracing of events.
    Trace,
    /// Run the execution with full tracing of events and size bounds for shape collection.
    ShapeCollection,
}

/// Information about event counts which are relevant for shape fixing.
#[derive(Debug, Default, Clone, PartialEq, Eq)]
pub struct LocalCounts {
    /// The event counts.
    pub event_counts: Box<EnumMap<Opcode, u64>>,
    /// The number of syscalls sent globally in the current shard.
    pub syscalls_sent: usize,
    /// The number of addresses touched in this shard.
    pub local_mem: usize,
}

/// Errors that the [``Executor``] can throw.
#[derive(Error, Debug, Serialize, Deserialize, PartialEq, Eq)]
pub enum ExecutionError {
    /// The execution failed with a non-zero exit code.
    #[error("execution failed with exit code {0}")]
    HaltWithNonZeroExitCode(u32),

    /// The execution failed with an invalid memory access.
    #[error("invalid memory access for opcode {0} and address {1}")]
    InvalidMemoryAccess(Opcode, u32),

    /// The execution failed with an unimplemented syscall.
    #[error("unimplemented syscall {0}")]
    UnsupportedSyscall(u32),

    /// The execution failed with a breakpoint.
    #[error("breakpoint encountered")]
    Breakpoint(),

    /// The execution failed with an exceeded cycle limit.
    #[error("exceeded cycle limit of {0}")]
    ExceededCycleLimit(u64),

    /// The execution failed because the syscall was called in unconstrained mode.
    #[error("syscall called in unconstrained mode")]
    InvalidSyscallUsage(u64),

    /// The execution failed with an unimplemented feature.
    #[error("got unimplemented as opcode")]
    Unimplemented(),

    /// The program ended in unconstrained mode.
    #[error("program ended in unconstrained mode")]
    EndInUnconstrained(),

     /// The program ended in unconstrained mode.
     #[error("runtime divided by zero")]
     DividedByZero(),

    /// The unconstrained cycle limit was exceeded.
    #[error("unconstrained cycle limit exceeded")]
    UnconstrainedCycleLimitExceeded(u64),
}

impl<'a> Executor<'a> {
    /// Create a new [``Executor``] from a program and options.
    #[must_use]
    pub fn new(program: Program, opts: SP1CoreOpts) -> Self {
        Self::with_context(program, opts, SP1Context::default())
    }

    /// WARNING: This function's API is subject to change without a major version bump.
    ///
    /// If the feature `"profiling"` is enabled, this sets up the profiler. Otherwise, it does nothing.
    /// The argument `elf_bytes` must describe the same program as `self.program`.
    ///
    /// The profiler is configured by the following environment variables:
    ///
    /// - `TRACE_FILE`: writes Gecko traces to this path. If unspecified, the profiler is disabled.
    /// - `TRACE_SAMPLE_RATE`: The period between clock cycles where samples are taken. Defaults to 1.
    #[inline]
    #[allow(unused_variables)]
    pub fn maybe_setup_profiler(&mut self, elf_bytes: &[u8]) {
        #[cfg(feature = "profiling")]
        {
            let trace_buf = std::env::var("TRACE_FILE").ok().map(|file| {
                let file = File::create(file).unwrap();
                BufWriter::new(file)
            });

            if let Some(trace_buf) = trace_buf {
                eprintln!("Profiling enabled");

                let sample_rate = std::env::var("TRACE_SAMPLE_RATE")
                    .ok()
                    .and_then(|rate| {
                        eprintln!("Profiling sample rate: {rate}");
                        rate.parse::<u32>().ok()
                    })
                    .unwrap_or(1);

                self.profiler = Some((
                    Profiler::new(elf_bytes, sample_rate as u64)
                        .expect("Failed to create profiler"),
                    trace_buf,
                ));
            }
        }
    }

    /// Create a new runtime from a program, options, and a context.
    #[must_use]
    pub fn with_context(program: Program, opts: SP1CoreOpts, context: SP1Context<'a>) -> Self {
        // Create a shared reference to the program.
        let program = Arc::new(program);

        // Create a default record with the program.
        let record = ExecutionRecord::new(program.clone());

        // Determine the maximum number of cycles for any syscall.
        let syscall_map = default_syscall_map();
        let max_syscall_cycles =
            syscall_map.values().map(|syscall| syscall.num_extra_cycles()).max().unwrap_or(0);

        let hook_registry = context.hook_registry.unwrap_or_default();

        let costs: HashMap<String, usize> =
            serde_json::from_str(include_str!("./artifacts/rv32im_costs.json")).unwrap();
        let costs: HashMap<RiscvAirId, usize> =
            costs.into_iter().map(|(k, v)| (RiscvAirId::from_str(&k).unwrap(), v)).collect();

        Self {
            record: Box::new(record),
            records: vec![],
            state: ExecutionState::new(program.pc_start),
            program,
            memory_accesses: MemoryAccessRecord::default(),
            shard_size: (opts.shard_size as u32) * 4,
            shard_batch_size: opts.shard_batch_size as u32,
            cycle_tracker: HashMap::new(),
            io_buf: HashMap::new(),
            #[cfg(feature = "profiling")]
            profiler: None,
            unconstrained: false,
            unconstrained_state: Box::new(ForkState::default()),
            syscall_map,
            executor_mode: ExecutorMode::Trace,
            emit_global_memory_events: true,
            max_syscall_cycles,
            report: ExecutionReport::default(),
            local_counts: LocalCounts::default(),
            print_report: false,
            record_estimator: None,
            subproof_verifier: context.subproof_verifier,
            hook_registry,
            opts,
            max_cycles: context.max_cycles,
            deferred_proof_verification: context.deferred_proof_verification.into(),
            memory_checkpoint: Memory::default(),
            uninitialized_memory_checkpoint: Memory::default(),
            local_memory_access: HashMap::new(),
            maximal_shapes: None,
            costs: costs.into_iter().map(|(k, v)| (k, v as u64)).collect(),
            shape_check_frequency: 16,
            lde_size_check: false,
            lde_size_threshold: 0,
            event_counts: EnumMap::default(),
            io_options: context.io_options,
        }
    }

    /// Invokes a hook with the given file descriptor `fd` with the data `buf`.
    ///
    /// # Errors
    ///
    /// If the file descriptor is not found in the [``HookRegistry``], this function will return an
    /// error.
    pub fn hook(&self, fd: u32, buf: &[u8]) -> eyre::Result<Vec<Vec<u8>>> {
        Ok(self
            .hook_registry
            .get(fd)
            .ok_or(eyre::eyre!("no hook found for file descriptor {}", fd))?
            .invoke_hook(self.hook_env(), buf))
    }

    /// Prepare a `HookEnv` for use by hooks.
    #[must_use]
    pub fn hook_env<'b>(&'b self) -> HookEnv<'b, 'a> {
        HookEnv { runtime: self }
    }

    /// Recover runtime state from a program and existing execution state.
    #[must_use]
    pub fn recover(program: Program, state: ExecutionState, opts: SP1CoreOpts) -> Self {
        let mut runtime = Self::new(program, opts);
        runtime.state = state;
        // Disable deferred proof verification since we're recovering from a checkpoint, and the
        // checkpoint creator already had a chance to check the proofs.
        runtime.deferred_proof_verification = DeferredProofVerification::Disabled;
        runtime
    }

    /// Get the current values of the registers.
    #[allow(clippy::single_match_else)]
    #[must_use]
    pub fn registers(&mut self) -> [u32; 32] {
        let mut registers = [0; 32];
        for i in 0..32 {
            let record = self.state.memory.registers.get(i);

            // Only add the previous memory state to checkpoint map if we're in checkpoint mode,
            // or if we're in unconstrained mode. In unconstrained mode, the mode is always
            // Simple.
            if self.executor_mode == ExecutorMode::Checkpoint || self.unconstrained {
                match record {
                    Some(record) => {
                        self.memory_checkpoint.registers.entry(i).or_insert_with(|| Some(*record));
                    }
                    None => {
                        self.memory_checkpoint.registers.entry(i).or_insert(None);
                    }
                }
            }

            registers[i as usize] = match record {
                Some(record) => record.value,
                None => 0,
            };
        }
        registers
    }



    /// Get the current value of a word.
    ///
    /// Assumes `addr` is a valid memory address, not a register.
    #[must_use]
    pub fn word(&mut self, addr: u32) -> u32 {
        #[allow(clippy::single_match_else)]
        let record = self.state.memory.page_table.get(addr);

        if self.executor_mode == ExecutorMode::Checkpoint || self.unconstrained {
            match record {
                Some(record) => {
                    self.memory_checkpoint.page_table.entry(addr).or_insert_with(|| Some(*record));
                }
                None => {
                    self.memory_checkpoint.page_table.entry(addr).or_insert(None);
                }
            }
        }

        match record {
            Some(record) => record.value,
            None => 0,
        }
    }

    /// Get the current value of a byte.
    ///
    /// Assumes `addr` is a valid memory address, not a register.
    #[must_use]
    pub fn byte(&mut self, addr: u32) -> u8 {
        let word = self.word(addr - addr % 4);
        (word >> ((addr % 4) * 8)) as u8
    }

    /// Get the current timestamp for a given memory access position.
    #[must_use]
    pub const fn timestamp(&self) -> u32 {
        self.state.clk
    }

    /// Get the current shard.
    #[must_use]
    #[inline]
    pub fn shard(&self) -> u32 {
        self.state.current_shard
    }

    /// Read a word from memory and create an access record.
    pub fn mr(
        &mut self,
        addr: u32,
        shard: u32,
        timestamp: u32,
        local_memory_access: Option<&mut HashMap<u32, MemoryLocalEvent>>,
    ) -> MemoryReadRecord {
        // Check that the memory address is within the babybear field and not within the registers'
        // address space.  Also check that the address is aligned.
        if addr % 4 != 0 || addr >= BABYBEAR_PRIME {
            panic!("Invalid memory access: addr={addr}");
        }

        // Get the memory record entry.
        let entry = self.state.memory.page_table.entry(addr);
        if self.executor_mode == ExecutorMode::Checkpoint || self.unconstrained {
            match entry {
                Entry::Occupied(ref entry) => {
                    let record = entry.get();
                    self.memory_checkpoint.page_table.entry(addr).or_insert_with(|| Some(*record));
                }
                Entry::Vacant(_) => {
                    self.memory_checkpoint.page_table.entry(addr).or_insert(None);
                }
            }
        }

        // If we're in unconstrained mode, we don't want to modify state, so we'll save the
        // original state if it's the first time modifying it.
        if self.unconstrained {
            let record = match entry {
                Entry::Occupied(ref entry) => Some(entry.get()),
                Entry::Vacant(_) => None,
            };
            self.unconstrained_state.memory_diff.entry(addr).or_insert(record.copied());
        }

        // If it's the first time accessing this address, initialize previous values.
        let record: &mut MemoryRecord = match entry {
            Entry::Occupied(entry) => entry.into_mut(),
            Entry::Vacant(entry) => {
                // If addr has a specific value to be initialized with, use that, otherwise 0.
                let value = self.state.uninitialized_memory.page_table.get(addr).unwrap_or(&0);
                self.uninitialized_memory_checkpoint
                    .page_table
                    .entry(addr)
                    .or_insert_with(|| *value != 0);
                entry.insert(MemoryRecord { value: *value, shard: 0, timestamp: 0 })
            }
        };

        // We update the local memory counter in two cases:
        //  1. This is the first time the address is touched, this corresponds to the
        //     condition record.shard != shard.
        //  2. The address is being accessed in a syscall. In this case, we need to send it. We use
        //     local_memory_access to detect this. *WARNING*: This means that we are counting
        //     on the .is_some() condition to be true only in the SyscallContext.
        if !self.unconstrained && (record.shard != shard || local_memory_access.is_some()) {
            self.local_counts.local_mem += 1;
        }

        if !self.unconstrained {
            if let Some(estimator) = &mut self.record_estimator {
                if record.shard != shard {
                    estimator.current_local_mem += 1;
                }
                let current_touched_compressed_addresses = if local_memory_access.is_some() {
                    &mut estimator.current_precompile_touched_compressed_addresses
                } else {
                    &mut estimator.current_touched_compressed_addresses
                };
                current_touched_compressed_addresses.insert(addr >> 2);
            }
        }

        let prev_record = *record;
        record.shard = shard;
        record.timestamp = timestamp;

        if !self.unconstrained && self.executor_mode == ExecutorMode::Trace {
            let local_memory_access = if let Some(local_memory_access) = local_memory_access {
                local_memory_access
            } else {
                &mut self.local_memory_access
            };

            local_memory_access
                .entry(addr)
                .and_modify(|e| {
                    e.final_mem_access = *record;
                })
                .or_insert(MemoryLocalEvent {
                    addr,
                    initial_mem_access: prev_record,
                    final_mem_access: *record,
                });
        }

        // Construct the memory read record.
        MemoryReadRecord::new(
            record.value,
            record.shard,
            record.timestamp,
            prev_record.shard,
            prev_record.timestamp,
        )
    }




    /// Write a word to memory and create an access record.
    pub fn mw(
        &mut self,
        addr: u32,
        value: u32,
        shard: u32,
        timestamp: u32,
        local_memory_access: Option<&mut HashMap<u32, MemoryLocalEvent>>,
    ) -> MemoryWriteRecord {
        // Check that the memory address is within the babybear field and not within the registers'
        // address space.  Also check that the address is aligned.
        if addr % 4 != 0 ||  addr >= BABYBEAR_PRIME {
            panic!("Invalid memory access: addr={addr}");
        }

        // Get the memory record entry.
        let entry = self.state.memory.page_table.entry(addr);
        if self.executor_mode == ExecutorMode::Checkpoint || self.unconstrained {
            match entry {
                Entry::Occupied(ref entry) => {
                    let record = entry.get();
                    self.memory_checkpoint.page_table.entry(addr).or_insert_with(|| Some(*record));
                }
                Entry::Vacant(_) => {
                    self.memory_checkpoint.page_table.entry(addr).or_insert(None);
                }
            }
        }
        // If we're in unconstrained mode, we don't want to modify state, so we'll save the
        // original state if it's the first time modifying it.
        if self.unconstrained {
            let record = match entry {
                Entry::Occupied(ref entry) => Some(entry.get()),
                Entry::Vacant(_) => None,
            };
            self.unconstrained_state.memory_diff.entry(addr).or_insert(record.copied());
        }
        // If it's the first time accessing this address, initialize previous values.
        let record: &mut MemoryRecord = match entry {
            Entry::Occupied(entry) => entry.into_mut(),
            Entry::Vacant(entry) => {
                // If addr has a specific value to be initialized with, use that, otherwise 0.
                let value = self.state.uninitialized_memory.page_table.get(addr).unwrap_or(&0);
                self.uninitialized_memory_checkpoint
                    .page_table
                    .entry(addr)
                    .or_insert_with(|| *value != 0);

                entry.insert(MemoryRecord { value: *value, shard: 0, timestamp: 0 })
            }
        };

        // We update the local memory counter in two cases:
        //  1. This is the first time the address is touched, this corresponds to the
        //     condition record.shard != shard.
        //  2. The address is being accessed in a syscall. In this case, we need to send it. We use
        //     local_memory_access to detect this. *WARNING*: This means that we are counting
        //     on the .is_some() condition to be true only in the SyscallContext.
        if !self.unconstrained && (record.shard != shard || local_memory_access.is_some()) {
            self.local_counts.local_mem += 1;
        }

        if !self.unconstrained {
            if let Some(estimator) = &mut self.record_estimator {
                if record.shard != shard {
                    estimator.current_local_mem += 1;
                }
                let current_touched_compressed_addresses = if local_memory_access.is_some() {
                    &mut estimator.current_precompile_touched_compressed_addresses
                } else {
                    &mut estimator.current_touched_compressed_addresses
                };
                current_touched_compressed_addresses.insert(addr >> 2);
            }
        }

        let prev_record = *record;
        record.value = value;
        record.shard = shard;
        record.timestamp = timestamp;
        if !self.unconstrained && self.executor_mode == ExecutorMode::Trace {
            let local_memory_access = if let Some(local_memory_access) = local_memory_access {
                local_memory_access
            } else {
                &mut self.local_memory_access
            };

            local_memory_access
                .entry(addr)
                .and_modify(|e| {
                    e.final_mem_access = *record;
                })
                .or_insert(MemoryLocalEvent {
                    addr,
                    initial_mem_access: prev_record,
                    final_mem_access: *record,
                });
        }

        // Construct the memory write record.
        MemoryWriteRecord::new(
            record.value,
            record.shard,
            record.timestamp,
            prev_record.value,
            prev_record.shard,
            prev_record.timestamp,
        )
    }

    fn  binary_op_stack_read(&mut self) -> (u32,u32) {
        let sp = self.state.sp;
        let clk = self.state.clk;
        let shard = self.shard();
        let arg1_record = self.mr(sp+4, shard, clk, None);
        let arg2_record = self.mr(sp, shard, clk, None);
        self.memory_accesses.arg1_record = Some(arg1_record.into());
        self.memory_accesses.arg2_record = Some(arg2_record.into());
        (arg1_record.value,arg2_record.value)
    }

    fn  unary_op_stack_read(&mut self) -> u32 {
        let sp = self.state.sp;
        let clk = self.state.clk;
        let shard = self.shard();
        let arg1_record = self.mr(sp, shard, clk, None);
        self.memory_accesses.arg1_record = Some(arg1_record.into());
        arg1_record.value
    }

    fn  stack_write(&mut self,res:u32) {
        self.state.clk+=4;
        let sp = self.state.sp;
        let clk = self.state.clk;
        let shard = self.shard();
        let res_record = self.mw(sp,res,shard,clk, None);
        self.memory_accesses.res_record=Some(res_record.into());
    }

    fn  memory_load(&mut self,instruction: &Instruction,)->(u32,u32) {
        let offset:u32 = instruction.aux_value().unwrap().into();
        let raw_addr= self.unary_op_stack_read();
        let addr = offset.checked_add(raw_addr).unwrap();
        println!("raw_addr:{}addr:{}",raw_addr,addr);
        let clk = self.state.clk;
        let shard = self.shard();
        let memory_record = self.mr(align(addr), shard, clk, None);
        self.memory_accesses.memory=Some(memory_record.into());
        println!("memory_record:{:?}",memory_record);
        println!("addr:{}val:{}", addr,memory_record.value);
        (addr,memory_record.value)

    }


    fn  memory_write(&mut self,addr:u32,res:u32) {

        self.state.clk+=4;
        let shard = self.shard();
        let res_record = self.mw(addr,res,shard,self.state.clk, None);
        self.memory_accesses.memory=Some(res_record.into());
    }

    fn stack_resize(&mut self,change:i32){
        
       let new_sp = (self.state.sp as i32).wrapping_add(change*(-4));
       self.state.sp=new_sp as u32;
    }

    fn local_read(&mut self, depth: u32) ->u32 {
        let sp = self.state.sp;
        let clk = self.state.clk;
        let shard = self.shard();

        let offset = (depth as i32 -1) * 4;
        let pos = (sp as i32 +offset) as u32;
        println!("LocalGet:depth:{},offset:{},pos:{}",depth,offset,pos);
        let arg1_record = self.mr(pos, shard, clk, None);
        self.memory_accesses.arg1_record=Some(arg1_record.into());
        arg1_record.value
    }

    fn local_write(&mut self,val:u32,depth: u32){
        self.state.clk+=4;
        let sp = self.state.sp;
        let clk = self.state.clk;
        let shard = self.shard();
        let offset = (depth as i32 -1) * -4;
        let pos = (sp as i32 -offset) as u32;
        println!("sp:{}offset:{},pos:{}val:{}",sp,offset,pos,val);
        let res_record = self.mw(pos,val,shard,clk, None);
        self.memory_accesses.res_record=Some(res_record.into());
    }






    /// Emit events for this cycle.
    #[allow(clippy::too_many_arguments)]
    fn emit_events(
        &mut self,
        clk: u32,
        next_pc: u32,
        instruction: Instruction,
        syscall_code: SyscallCode,
        a: u32,
        b: u32,
        c: u32,
        record: MemoryAccessRecord,
        exit_code: u32,
    ) {
        self.emit_cpu(clk, next_pc, a, b, c, record, exit_code);

        if instruction.is_alu_instruction() {
            // self.emit_alu_event(instruction, a, b, c, op_a_0);
        }  else if instruction.is_memory_load_instruction()
        || instruction.is_memory_store_instruction()
        {
            // self.emit_mem_instr_event(instruction, a, b, c, op_a_0);
        }
        else if instruction.is_branch_instruction() {
            // self.emit_branch_event(instruction, a, b, c, op_a_0, next_pc);
        }  else  if instruction.is_ecall_instruction() {
            self.emit_syscall_event(clk, record.arg1_record, syscall_code, b, c, next_pc);
        } else {
            unreachable!()
        }
    }

    /// Emit a CPU event.
    #[allow(clippy::too_many_arguments)]
    #[inline]
    fn emit_cpu(
        &mut self,
        clk: u32,
        next_pc: u32,
        a: u32,
        b: u32,
        c: u32,
        record: MemoryAccessRecord,
        exit_code: u32,
    ) {
        self.record.cpu_events.push(CpuEvent {
            clk,
            pc: self.state.pc,
            next_pc,
            a,
            a_record: record.arg1_record,
            b,
            b_record: record.arg2_record,
            c,
            c_record: record.res_record,
            exit_code,
        });
    }

    // /// Emit an ALU event.
    // fn emit_alu_event(&mut self, instruction: Instruction, a: u32, b: u32, c: u32, op_a_0: bool) {
    //     let event = AluEvent { pc: self.state.pc, instruction, a, b, c, op_a_0 };
    //     match instruction{
    //         Instruction::I32Add => {
    //             self.record.add_events.push(event);
    //         }
    //         Instruction::I32Sub => {
    //             self.record.sub_events.push(event);
    //         }
    //         Instruction::I32Xor| Instruction::I32Or| Instruction::I32And=> {
    //             self.record.bitwise_events.push(event);
    //         }
    //         Instruction::I32Shl=> {
    //             self.record.shift_left_events.push(event);
    //         }
    //         Instruction::I32ShrS | Instruction::I32ShrU => {
    //             self.record.shift_right_events.push(event);
    //         }
    //         Instruction::I32GeS | Instruction::I32GtS|
    //         Instruction::I32GeU | Instruction::I32GtU|
    //         Instruction::I32LeS | Instruction::I32LeU|
    //         Instruction::I32Eqz   => {
    //             self.record.lt_events.push(event);
    //         }
    //         Instruction::I32Mul  => {
    //             self.record.mul_events.push(event);
    //         }
    //         Instruction::I32DivS | Instruction::I32DivU |
    //         Instruction::I32RemS | Instruction::I32RemU => {
    //             self.record.divrem_events.push(event);
    //             emit_divrem_dependencies(self, event);
    //         }
    //         Instruction::I32Rotl|Instruction::I32Rotr=>{
    //             todo!();
    //         }
    //         _ => unreachable!(),
    //     }
    // }

    /// Emit a memory instruction event.
    // #[inline]
    // fn emit_mem_instr_event(&mut self, instruction: Instruction, a: u32, b: u32, c: u32, op_a_0: bool) {
    //     let event = MemInstrEvent {
    //         shard: self.shard(),
    //         clk: self.state.clk,
    //         pc: self.state.pc,
    //         instruction:instruction,
    //         a,
    //         b,
    //         c,
    //         op_a_0,
    //         mem_access: self.memory_accesses.memory.expect("Must have memory access"),
    //     };

    //     self.record.memory_instr_events.push(event);
    //     emit_memory_dependencies(
    //         self,
    //         event,
    //         self.memory_accesses.memory.expect("Must have memory access").current_record(),
    //     );
    // }

    /// Emit a branch event.
    // #[inline]
    // fn emit_branch_event(
    //     &mut self,
    //     instruction: Instruction,
    //     a: u32,
    //     b: u32,
    //     c: u32,
    //     op_a_0: bool,
    //     next_pc: u32,
    // ) {
    //     let event = BranchEvent { pc: self.state.pc, next_pc, opcode, a, b, c, op_a_0 };
    //     self.record.branch_events.push(event);
    //     emit_branch_dependencies(self, event);
    // }



    // /// Emit an AUIPC event.
    // #[inline]
    // fn emit_auipc_event(&mut self, instruction: &Instruction, a: u32, b: u32, c: u32, op_a_0: bool) {
    //     let event = AUIPCEvent::new(self.state.pc, opcode, a, b, c, op_a_0);
    //     self.record.auipc_events.push(event);
    //     emit_auipc_dependency(self, event);
    // }

    /// Create a syscall event.
    #[allow(clippy::too_many_arguments)]
    #[inline]
    pub(crate) fn syscall_event(
        &self,
        clk: u32,
        a_record: Option<MemoryRecordEnum>,
        op_a_0: Option<bool>,
        syscall_code: SyscallCode,
        arg1: u32,
        arg2: u32,
        next_pc: u32,
    ) -> SyscallEvent {
        let (write, is_real) = match a_record {
            Some(MemoryRecordEnum::Write(record)) => (record, true),
            _ => (MemoryWriteRecord::default(), false),
        };

        // If op_a_0 is None, then we assume it is not register 0.  Note that this will happen
        // for syscall events that are created within the precompiles' execute function.  Those events will be
        // added to precompile tables, which wouldn't use the op_a_0 field.  Note that we can't make
        // the op_a_0 field an Option<bool> in SyscallEvent because of the cbindgen.
        let op_a_0 = op_a_0.unwrap_or(false);

        SyscallEvent {
            shard: self.shard(),
            clk,
            pc: self.state.pc,
            next_pc,
            a_record: write,
            a_record_is_real: is_real,
            op_a_0,
            syscall_code,
            syscall_id: syscall_code.syscall_id(),
            arg1,
            arg2,
        }
    }

    /// Emit a syscall event.
    #[allow(clippy::too_many_arguments)]
    fn emit_syscall_event(
        &mut self,
        clk: u32,
        a_record: Option<MemoryRecordEnum>,
        syscall_code: SyscallCode,
        arg1: u32,
        arg2: u32,
        next_pc: u32,
    ) {
        let syscall_event =
            self.syscall_event(clk, a_record, Some(true), syscall_code, arg1, arg2, next_pc);

        self.record.syscall_events.push(syscall_event);
    }


    /// Fetch the instruction at the current program counter.
    #[inline]
    fn fetch(&self) -> Instruction {
        *self.program.fetch(self.state.pc)
    }

    /// Execute the given instruction over the current state of the runtime.
    #[allow(clippy::too_many_lines)]
    fn execute_instruction(&mut self, instruction: &Instruction) -> Result<(), ExecutionError> {
        // The `clk` variable contains the cycle before the current instruction is executed.  The
        // `state.clk` can be updated before the end of this function by precompiles' execution.
        let mut clk = self.state.clk;
        let sp = self.state.sp;
        let mut exit_code = 0u32;

        let mut next_pc = self.state.pc.wrapping_add(4);
        // Will be set to a non-default value if the instruction is a syscall.



        let (mut arg1, mut arg2, mut res): (u32, u32, u32)=(0,0,0);

        if self.executor_mode == ExecutorMode::Trace {
            self.memory_accesses = MemoryAccessRecord::default();
        }

        // The syscall id for precompiles.  This is only used/set when opcode == ECALL.
        let mut syscall = SyscallCode::default();

        // if !self.unconstrained {
        //     if self.print_report {
        //         self.report.opcode_counts[instruction.opcode] += 1;
        //     }
        //     self.local_counts.event_counts[instruction.opcode] += 1;
        //     if instruction.is_memory_load_instruction() {
        //         self.local_counts.event_counts[Opcode::ADD] += 2;
        //     } else if instruction.is_jump_instruction() {
        //         self.local_counts.event_counts[Opcode::ADD] += 1;
        //     } else if instruction.is_branch_instruction() {
        //         self.local_counts.event_counts[Opcode::ADD] += 1;
        //         self.local_counts.event_counts[Opcode::SLTU] += 2;
        //     } else if instruction.is_divrem_instruction() {
        //         self.local_counts.event_counts[Opcode::MUL] += 2;
        //         self.local_counts.event_counts[Opcode::ADD] += 2;
        //         self.local_counts.event_counts[Opcode::SLTU] += 1;
        //     }
        // }
        //TODO: fix report find way to count instruction
        if instruction.is_const_instruction(){
            (arg1, arg2, res) = self.execute_const(instruction);
        } else if instruction.is_alu_instruction() {
            (arg1, arg2, res) = self.execute_alu(instruction);
        } else if instruction.is_memory_load_instruction() {
            (arg1, arg2, res) = self.execute_load(instruction)?;
        } else if instruction.is_memory_store_instruction() {
            (arg1, arg2, res) = self.execute_store(instruction)?;
        } else if instruction.is_branch_instruction() {
            (arg1, arg2, res, next_pc) = self.execute_branch(instruction, next_pc);
        }  else if instruction.is_local_instruction() {
            (arg1, arg2, res) = self.execute_local(instruction);
        }
         else if instruction.is_ecall_instruction() {
            // (arg1, arg2, res, clk, next_pc, syscall, exit_code) = self.execute_ecall()?;
        // } else if instruction.is_ebreak_instruction() {
        //     return Err(ExecutionError::Breakpoint());
        // } else if instruction.is_unimp_instruction() {
        //     // See https://github.com/riscv-non-isa/riscv-asm-manual/blob/master/riscv-asm.md#instruction-aliases
        //     return Err(ExecutionError::Unimplemented());
        } else {
            eprintln!("unreachable: {:?}", instruction);
            unreachable!()
        }



        // Emit the events for this cycle.
        if self.executor_mode == ExecutorMode::Trace {
            // self.emit_events(
            //     clk,
            //     next_pc,
            //     instruction.clone(),
            //     syscall,
            //     arg1,
            //     arg2,
            //     res,
            //     self.memory_accesses,
            //     exit_code,
            // );//TODO:restore emit event
        };

        // Update the program counter.
        self.state.pc = next_pc;

        // Update the clk to the next cycle.
        self.state.clk += 4;
        Ok(())
    }
     /// Execute an Constant instruction.
     fn execute_const(&mut self, instruction: &Instruction) -> (u32, u32, u32){
        match instruction{
            Instruction::I32Const(val)=>{
                self.stack_resize(1);
                let val:u32 =(*val).into();
                self.stack_write(val);
                (0,0,val)
            }
            _=>unreachable!()
        }
     }
    /// Execute an ALU instruction.
    fn execute_alu(&mut self, instruction: &Instruction) -> (u32, u32, u32) {
        if  instruction.is_unary_instruction(){
            match instruction{
                Instruction::I32Clz=>unimplemented!(),
                Instruction::I32Ctz=>unimplemented!(),
                Instruction::I32Popcnt=>unimplemented!(),
                Instruction::I32Eqz=>{
                    let arg1 = self.unary_op_stack_read();
                    let res = if arg1==0{
                        1
                    } else{
                        0
                    };
                    self.stack_write(res);
                    (arg1,0,res)
                }
                _=>unreachable!() ,
            }
        } else{
            let (arg1, arg2) = self.binary_op_stack_read();
            let res = match instruction {
                Instruction::I32Add => arg1.wrapping_add(arg2),
                Instruction::I32Sub => arg1.wrapping_sub(arg2),
                Instruction::I32Xor=> arg1 ^ arg2,
                Instruction::I32Or => arg1 | arg2,
                Instruction::I32And => arg1 & arg2,
                Instruction::I32Shl => arg1.wrapping_shl(arg2),
                Instruction::I32ShrU => arg1.wrapping_shr(arg2),
                Instruction::I32ShrS => (arg1 as i32).wrapping_shr(arg2) as u32,
                Instruction::I32LtS => {
                    if (arg1 as i32) < (arg2 as i32) {
                        1
                    } else {
                        0
                    }
                }
                Instruction::I32LtU => {
                    if arg1 < arg2 {
                        1
                    } else {
                        0
                    }
                }
                Instruction::I32GtS => {
                    if (arg1 as i32) > (arg2 as i32) {
                        1
                    } else {
                        0
                    }
                }
                Instruction::I32GtU => {
                    if arg1 > arg2 {
                        1
                    } else {
                        0
                    }
                }
                Instruction::I32LeS => {
                    if (arg1 as i32) <= (arg2 as i32) {
                        1
                    } else {
                        0
                    }
                }
                Instruction::I32LeU => {
                    if arg1 <= arg2 {
                        1
                    } else {
                        0
                    }
                }
                Instruction::I32GeS => {
                    if (arg1 as i32) >= (arg2 as i32) {
                        1
                    } else {
                        0
                    }
                }
                Instruction::I32GeU => {
                    if arg1 >= arg2 {
                        1
                    } else {
                        0
                    }
                }
                Instruction::I32Eq => {
                    if arg1 == arg2 {
                        1
                    } else {
                        0
                    }
                }
                Instruction::I32Mul => arg1.wrapping_mul(arg2),

                Instruction::I32DivS => {
                    if arg2 == 0 {
                        u32::MAX
                    } else {
                        (arg1 as i32).wrapping_div(arg2 as i32) as u32
                    }
                }
                Instruction::I32DivU => {
                    if arg2 == 0 {
                        u32::MAX
                    } else {
                        arg1.wrapping_div(arg2)
                    }
                }
                Instruction::I32RemS => {
                    if arg2 == 0 {
                        arg1
                    } else {
                        (arg1 as i32).wrapping_rem(arg2 as i32) as u32
                    }
                }
                Instruction::I32RemU => {
                    if arg2 == 0 {
                        arg1
                    } else {
                        arg1.wrapping_rem(arg2)
                    }
                }
                Instruction::I32Ne =>{
                    if arg1 ==arg2{
                        0
                    } else{
                        1
                    }
                }
                _ => unreachable!(),
            };
            self.stack_resize(-1);
            self.stack_write(res);
            (res, arg1, arg2)
        }

    }

    /// Execute a load instruction.
    fn execute_load(
        &mut self,
        instruction: &Instruction,
    ) -> Result<(u32, u32, u32), ExecutionError> {
        let (addr,memory_read_value)= self.memory_load(instruction);

        let res = match instruction {
            Instruction::I32Load8S(_) => ((memory_read_value >> ((addr % 4) * 8)) & 0xFF) as i8 as i32 as u32,
            Instruction::I32Load16S(_)=> {
                if addr % 2 != 0 {
                    return Err(ExecutionError::InvalidMemoryAccess(Opcode::LH, addr));
                }
                ((memory_read_value >> (((addr / 2) % 2) * 16)) & 0xFFFF) as i16 as i32 as u32
            }
            Instruction::I32Load(_) => {
                if addr % 4 != 0 {
                    return Err(ExecutionError::InvalidMemoryAccess(Opcode::LW, addr));
                }
                memory_read_value
            }
            Instruction::I32Load8U(_) => (memory_read_value >> ((addr % 4) * 8)) & 0xFF,
            Instruction::I32Load16U(_) => {
                if addr % 2 != 0 {
                    return Err(ExecutionError::InvalidMemoryAccess(Opcode::LHU, addr));
                }
                (memory_read_value >> (((addr / 2) % 2) * 16)) & 0xFFFF
            }
            _ => unreachable!(),
        };
        self.stack_write(res);
        Ok((addr, memory_read_value, res))
    }

    /// Execute a store instruction.
    fn execute_store(
        &mut self,
        instruction: &Instruction,
    ) -> Result<(u32, u32, u32), ExecutionError> {
        let (raw_addr,store_value)=self.binary_op_stack_read();
        let offset:u32 = instruction.aux_value().unwrap().into();
        let addr = raw_addr.checked_add(offset).unwrap();
        let memory_read_value = self.word(align(addr));
        let memory_store_value = match instruction {
            Instruction::I32Store8(_) => {
                let shift = (addr % 4) * 8;
                ((store_value & 0xFF) << shift) | (memory_read_value & !(0xFF << shift))
            }
            Instruction::I32Store16(_)  => {
                if addr % 2 != 0 {
                    return Err(ExecutionError::InvalidMemoryAccess(Opcode::SH, addr));
                }
                let shift = ((addr / 2) % 2) * 16;
                ((store_value & 0xFFFF) << shift) | (memory_read_value & !(0xFFFF << shift))
            }
            Instruction::I32Store(_)  => {
                if addr % 4 != 0 {
                    return Err(ExecutionError::InvalidMemoryAccess(Opcode::SW, addr));
                }
                store_value
            }
            _ => unreachable!(),
        };
        self.stack_resize(-2);
        self.memory_write(align(addr), memory_store_value);
        Ok((raw_addr, memory_read_value, memory_store_value))
    }

    /// Execute a branch instruction.
    fn execute_branch(
        &mut self,
        instruction: &Instruction,
        mut next_pc: u32,
    ) -> (u32, u32, u32, u32) {
        let (mut branch,offset):(bool,u32);
        let mut arg1:u32 =0;
        match instruction{
            Instruction::Br(branch_offset)=>{
                branch=true;
                offset=(branch_offset.to_i32() as u32);
            }
            Instruction::BrIfEqz(branch_offset)=>{
                arg1 = self.unary_op_stack_read();
                if arg1==0{
                    branch=true;
                    offset=(branch_offset.to_i32() as u32);
                } else{
                    branch= false;
                    offset=4;
                }
                self.stack_resize(-1);
            }
            Instruction::BrIfNez(branch_offset)=>{
                arg1 = self.unary_op_stack_read();
                if arg1!=0{
                    branch=true;
                    offset=(branch_offset.to_i32() as u32);
                } else{
                    branch= false;
                    offset=4;
                }
                self.stack_resize(-1);
            },
            _=>unreachable!()
        }
        if branch {
            next_pc = self.state.pc.wrapping_add(offset);
        }
        (arg1, 0, 0, next_pc)
    }

    fn execute_local(
        &mut self,
        instruction: &Instruction,
    )->(u32,u32,u32){

        match instruction {
            Instruction::LocalGet(depth)=>{
                let depth:u32 =depth.to_usize() as u32;
                let val = self.local_read(depth);

                self.stack_resize(1);
                self.stack_write(val);
                (val, 0u32, val)
            }
            Instruction::LocalSet(depth)=>{
                let depth:u32 =depth.to_usize() as u32;
                let val =self.unary_op_stack_read();
                self.stack_resize(-1);
                self.local_write(val,depth);
                (val, 0u32, val)
            }
            Instruction::LocalTee(depth)=>{
                let depth:u32 =depth.to_usize() as u32;
                let val =self.unary_op_stack_read();
                self.local_write(val,depth);
                (val, 0u32, val)
            }
            _=>unreachable!()
        }

    }

    /// Execute an ecall instruction.
    #[allow(clippy::type_complexity)]
    fn execute_ecall(
        &mut self,
    ) -> Result<(u32, u32, u32, u32, u32, SyscallCode, u32), ExecutionError> {
        // We peek at register x5 to get the syscall id. The reason we don't `self.rr` this
        // register is that we write to it later.
        let t0 = todo!();
        let syscall_id = todo!();
        let c = todo!();
        let b = todo!();
        let syscall = SyscallCode::from_u32(syscall_id);

        if self.print_report && !self.unconstrained {
            self.report.syscall_counts[syscall] += 1;
        }

        // `hint_slice` is allowed in unconstrained mode since it is used to write the hint.
        // Other syscalls are not allowed because they can lead to non-deterministic
        // behavior, especially since many syscalls modify memory in place,
        // which is not permitted in unconstrained mode. This will result in
        // non-zero memory interactions when generating a proof.

        if self.unconstrained
            && (syscall != SyscallCode::EXIT_UNCONSTRAINED && syscall != SyscallCode::WRITE)
        {
            return Err(ExecutionError::InvalidSyscallUsage(syscall_id as u64));
        }

        // Update the syscall counts.
        let syscall_for_count = syscall.count_map();
        let syscall_count = self.state.syscall_counts.entry(syscall_for_count).or_insert(0);
        *syscall_count += 1;

        let syscall_impl = self.get_syscall(syscall).cloned();
        let mut precompile_rt = SyscallContext::new(self);
        let (a, precompile_next_pc, precompile_cycles, returned_exit_code) =
            if let Some(syscall_impl) = syscall_impl {
                // Executing a syscall optionally returns a value to write to the t0
                // register. If it returns None, we just keep the
                // syscall_id in t0.
                let res = syscall_impl.execute(&mut precompile_rt, syscall, b, c);
                let a = if let Some(val) = res { val } else { syscall_id };

                // If the syscall is `HALT` and the exit code is non-zero, return an error.
                if syscall == SyscallCode::HALT && precompile_rt.exit_code != 0 {
                    return Err(ExecutionError::HaltWithNonZeroExitCode(precompile_rt.exit_code));
                }

                (a, precompile_rt.next_pc, syscall_impl.num_extra_cycles(), precompile_rt.exit_code)
            } else {
                return Err(ExecutionError::UnsupportedSyscall(syscall_id));
            };

        if let (Some(estimator), Some(syscall_id)) =
            (&mut self.record_estimator, syscall.as_air_id())
        {
            let threshold = match syscall_id {
                RiscvAirId::ShaExtend => self.opts.split_opts.sha_extend,
                RiscvAirId::ShaCompress => self.opts.split_opts.sha_compress,
                RiscvAirId::KeccakPermute => self.opts.split_opts.keccak,
                _ => self.opts.split_opts.deferred,
            } as u64;
            let shards = &mut estimator.precompile_records[syscall_id];
            let local_memory_ct =
                estimator.current_precompile_touched_compressed_addresses.len() as u64;
            match shards.last_mut().filter(|shard| shard.0 < threshold) {
                Some((shard_precompile_event_ct, shard_local_memory_ct)) => {
                    *shard_precompile_event_ct += 1;
                    *shard_local_memory_ct += local_memory_ct;
                }
                None => shards.push((1, local_memory_ct)),
            }
            estimator.current_precompile_touched_compressed_addresses.clear();
        }

        // // If the syscall is `EXIT_UNCONSTRAINED`, the memory was restored to pre-unconstrained code
        // // in the execute function, so we need to re-read from x10 and x11.  Just do a peek on the
        // // registers.
        // let (b, c) = if syscall == SyscallCode::EXIT_UNCONSTRAINED {
        //     (self.register(Register::X10), self.register(Register::X11))
        // } else {
        //     (b, c)
        // };

        // Allow the syscall impl to modify state.clk/pc (exit unconstrained does this)
        // self.rw_cpu(t0, a); TODO:check wether we need this
        let clk = self.state.clk;
        self.state.clk += precompile_cycles;

        Ok((a, b, c, clk, precompile_next_pc, syscall, returned_exit_code))
    }



    /// Executes one cycle of the program, returning whether the program has finished.
    #[inline]
    #[allow(clippy::too_many_lines)]
    fn execute_cycle(&mut self) -> Result<bool, ExecutionError> {
        // Fetch the instruction at the current program counter.
        let instruction = self.fetch();

        // Log the current state of the runtime.
        self.log(&instruction);

        // Execute the instruction.
        self.execute_instruction(&instruction)?;

        // Increment the clock.
        self.state.global_clk += 1;

        if self.unconstrained {
            self.unconstrained_state.total_unconstrained_cycles += 1;
        }

        if !self.unconstrained {
            // If there's not enough cycles left for another instruction, move to the next shard.
            let cpu_exit = self.max_syscall_cycles + self.state.clk >= self.shard_size;

            // Every N cycles, check if there exists at least one shape that fits.
            //
            // If we're close to not fitting, early stop the shard to ensure we don't OOM.
            let mut shape_match_found = true;
            if self.state.global_clk % self.shape_check_frequency == 0 {
                // Estimate the number of events in the trace.
                Self::estimate_riscv_event_counts(
                    &mut self.event_counts,
                    (self.state.clk >> 2) as u64,
                    &self.local_counts,
                );

                // Check if the LDE size is too large.
                if self.lde_size_check {
                    let padded_event_counts =
                        pad_rv32im_event_counts(self.event_counts, self.shape_check_frequency);
                    let padded_lde_size = estimate_riscv_lde_size(padded_event_counts, &self.costs);
                    if padded_lde_size > self.lde_size_threshold {
                        #[allow(clippy::cast_precision_loss)]
                        let size_gib = (padded_lde_size as f64) / (1 << 9) as f64;
                        tracing::warn!(
                            "Stopping shard early since the estimated LDE size is too large: {:.3} GiB",
                            size_gib
                        );
                        shape_match_found = false;
                    }
                }
                // Check if we're too "close" to a maximal shape.
                else if let Some(maximal_shapes) = &self.maximal_shapes {
                    let distance = |threshold: usize, count: usize| {
                        (count != 0).then(|| threshold - count).unwrap_or(usize::MAX)
                    };

                    shape_match_found = false;

                    for shape in maximal_shapes.iter() {
                        let cpu_threshold = shape[CoreAirId::Cpu];
                        if self.state.clk > ((1 << cpu_threshold) << 2) {
                            continue;
                        }

                        let mut l_infinity = usize::MAX;
                        let mut shape_too_small = false;
                        for air in CoreAirId::iter() {
                            if air == CoreAirId::Cpu {
                                continue;
                            }

                            let threshold = 1 << shape[air];
                            let count = self.event_counts[RiscvAirId::from(air)] as usize;
                            if count > threshold {
                                shape_too_small = true;
                                break;
                            }

                            if distance(threshold, count) < l_infinity {
                                l_infinity = distance(threshold, count);
                            }
                        }

                        if shape_too_small {
                            continue;
                        }

                        if l_infinity >= 32 * (self.shape_check_frequency as usize) {
                            shape_match_found = true;
                            break;
                        }
                    }

                    if !shape_match_found {
                        self.record.counts = Some(self.event_counts);
                        tracing::debug!(
                            "Stopping shard {} to stay within some maximal shape. clk = {} pc = 0x{:x?}",
                            self.shard(),
                            self.state.global_clk,
                            self.state.pc,
                        );
                    }
                }
            }

            if cpu_exit || !shape_match_found {
                self.bump_record();
                self.state.current_shard += 1;
                self.state.clk = 0;
            }

            // If the cycle limit is exceeded, return an error.
            if let Some(max_cycles) = self.max_cycles {
                if self.state.global_clk > max_cycles {
                    return Err(ExecutionError::ExceededCycleLimit(max_cycles));
                }
            }
        }

        let done = self.state.pc == 0
            || self.state.pc.wrapping_sub(self.program.pc_base)
                >= (self.program.instructions.len() * 4) as u32;
        if done && self.unconstrained {
            tracing::error!("program ended in unconstrained mode at clk {}", self.state.global_clk);
            return Err(ExecutionError::EndInUnconstrained());
        }
        Ok(done)
    }

    /// Bump the record.
    pub fn bump_record(&mut self) {
        if let Some(estimator) = &mut self.record_estimator {
            self.local_counts.local_mem = std::mem::take(&mut estimator.current_local_mem);
            Self::estimate_riscv_event_counts(
                &mut self.event_counts,
                (self.state.clk >> 2) as u64,
                &self.local_counts,
            );
            // The above method estimates event counts only for core shards.
            estimator.core_records.push(self.event_counts);
            estimator.current_touched_compressed_addresses.clear();
        }
        self.local_counts = LocalCounts::default();
        // Copy all of the existing local memory accesses to the record's local_memory_access vec.
        if self.executor_mode == ExecutorMode::Trace {
            for (_, event) in self.local_memory_access.drain() {
                self.record.cpu_local_memory_access.push(event);
            }
        }

        let removed_record = std::mem::replace(
            &mut self.record,
            Box::new(ExecutionRecord::new(self.program.clone())),
        );
        let public_values = removed_record.public_values;
        self.record.public_values = public_values;
        self.records.push(removed_record);
    }

    /// Execute up to `self.shard_batch_size` cycles, returning the events emitted and whether the
    /// program ended.
    ///
    /// # Errors
    ///
    /// This function will return an error if the program execution fails.
    pub fn execute_record(
        &mut self,
        emit_global_memory_events: bool,
    ) -> Result<(Vec<Box<ExecutionRecord>>, bool), ExecutionError> {
        self.executor_mode = ExecutorMode::Trace;
        self.emit_global_memory_events = emit_global_memory_events;
        self.print_report = true;
        let done = self.execute()?;
        Ok((std::mem::take(&mut self.records), done))
    }

    /// Execute up to `self.shard_batch_size` cycles, returning the checkpoint from before execution
    /// and whether the program ended.
    ///
    /// # Errors
    ///
    /// This function will return an error if the program execution fails.
    pub fn execute_state(
        &mut self,
        emit_global_memory_events: bool,
    ) -> Result<(ExecutionState, PublicValues<u32, u32>, bool), ExecutionError> {
        self.memory_checkpoint.clear();
        self.executor_mode = ExecutorMode::Checkpoint;
        self.emit_global_memory_events = emit_global_memory_events;

        // Clone self.state without memory, uninitialized_memory, proof_stream in it so it's faster.
        let memory = std::mem::take(&mut self.state.memory);
        let uninitialized_memory = std::mem::take(&mut self.state.uninitialized_memory);
        let proof_stream = std::mem::take(&mut self.state.proof_stream);
        let mut checkpoint = tracing::debug_span!("clone").in_scope(|| self.state.clone());
        self.state.memory = memory;
        self.state.uninitialized_memory = uninitialized_memory;
        self.state.proof_stream = proof_stream;

        let done = tracing::debug_span!("execute").in_scope(|| self.execute())?;
        // Create a checkpoint using `memory_checkpoint`. Just include all memory if `done` since we
        // need it all for MemoryFinalize.
        let next_pc = self.state.pc;
        tracing::debug_span!("create memory checkpoint").in_scope(|| {
            let replacement_memory_checkpoint = Memory::<_>::new_preallocated();
            let replacement_uninitialized_memory_checkpoint = Memory::<_>::new_preallocated();
            let memory_checkpoint =
                std::mem::replace(&mut self.memory_checkpoint, replacement_memory_checkpoint);
            let uninitialized_memory_checkpoint = std::mem::replace(
                &mut self.uninitialized_memory_checkpoint,
                replacement_uninitialized_memory_checkpoint,
            );
            if done && !self.emit_global_memory_events {
                // If it's the last shard, and we're not emitting memory events, we need to include
                // all memory so that memory events can be emitted from the checkpoint. But we need
                // to first reset any modified memory to as it was before the execution.
                checkpoint.memory.clone_from(&self.state.memory);
                memory_checkpoint.into_iter().for_each(|(addr, record)| {
                    if let Some(record) = record {
                        checkpoint.memory.insert(addr, record);
                    } else {
                        checkpoint.memory.remove(addr);
                    }
                });
                checkpoint.uninitialized_memory = self.state.uninitialized_memory.clone();
                // Remove memory that was written to in this batch.
                for (addr, is_old) in uninitialized_memory_checkpoint {
                    if !is_old {
                        checkpoint.uninitialized_memory.remove(addr);
                    }
                }
            } else {
                checkpoint.memory = memory_checkpoint
                    .into_iter()
                    .filter_map(|(addr, record)| record.map(|record| (addr, record)))
                    .collect();
                checkpoint.uninitialized_memory = uninitialized_memory_checkpoint
                    .into_iter()
                    .filter(|&(_, has_value)| has_value)
                    .map(|(addr, _)| (addr, *self.state.uninitialized_memory.get(addr).unwrap()))
                    .collect();
            }
        });
        let mut public_values = self.records.last().as_ref().unwrap().public_values;
        public_values.start_pc = next_pc;
        public_values.next_pc = next_pc;
        if !done {
            self.records.clear();
        }
        Ok((checkpoint, public_values, done))
    }

    fn initialize(&mut self) {
        self.state.clk = 0;

        tracing::debug!("loading memory image");
        for (&addr, value) in &self.program.memory_image {
            self.state.memory.insert(addr, MemoryRecord { value: *value, shard: 0, timestamp: 0 });
        }
    }

    /// Executes the program without tracing and without emitting events.
    ///
    /// # Errors
    ///
    /// This function will return an error if the program execution fails.
    pub fn run_fast(&mut self) -> Result<(), ExecutionError> {
        self.executor_mode = ExecutorMode::Simple;
        self.print_report = true;
        while !self.execute()? {}

        #[cfg(feature = "profiling")]
        if let Some((profiler, writer)) = self.profiler.take() {
            profiler.write(writer).expect("Failed to write profile to output file");
        }

        Ok(())
    }

    /// Executes the program in checkpoint mode, without emitting the checkpoints.
    ///
    /// # Errors
    ///
    /// This function will return an error if the program execution fails.
    pub fn run_checkpoint(
        &mut self,
        emit_global_memory_events: bool,
    ) -> Result<(), ExecutionError> {
        self.executor_mode = ExecutorMode::Simple;
        self.print_report = true;
        while !self.execute_state(emit_global_memory_events)?.2 {}
        Ok(())
    }

    /// Executes the program and prints the execution report.
    ///
    /// # Errors
    ///
    /// This function will return an error if the program execution fails.
    pub fn run(&mut self) -> Result<(), ExecutionError> {
        self.executor_mode = ExecutorMode::Trace;
        self.print_report = true;
        while !self.execute()? {}

        #[cfg(feature = "profiling")]
        if let Some((profiler, writer)) = self.profiler.take() {
            profiler.write(writer).expect("Failed to write profile to output file");
        }

        Ok(())
    }

    /// Executes up to `self.shard_batch_size` cycles of the program, returning whether the program
    /// has finished.
    pub fn execute(&mut self) -> Result<bool, ExecutionError> {
        // Get the program.
        let program = self.program.clone();

        // Get the current shard.
        let start_shard = self.state.current_shard;

        // If it's the first cycle, initialize the program.
        if self.state.global_clk == 0 {
            self.initialize();
        }

        let unconstrained_cycle_limit =
            std::env::var("UNCONSTRAINED_CYCLE_LIMIT").map(|v| v.parse::<u64>().unwrap()).ok();

        // Loop until we've executed `self.shard_batch_size` shards if `self.shard_batch_size` is
        // set.
        let mut done = false;
        let mut current_shard = self.state.current_shard;
        let mut num_shards_executed = 0;
        loop {
            if self.execute_cycle()? {
                done = true;
                break;
            }

            // Check if the unconstrained cycle limit was exceeded.
            if let Some(unconstrained_cycle_limit) = unconstrained_cycle_limit {
                if self.unconstrained_state.total_unconstrained_cycles > unconstrained_cycle_limit {
                    return Err(ExecutionError::UnconstrainedCycleLimitExceeded(
                        unconstrained_cycle_limit,
                    ));
                }
            }

            if self.shard_batch_size > 0 && current_shard != self.state.current_shard {
                num_shards_executed += 1;
                current_shard = self.state.current_shard;
                if num_shards_executed == self.shard_batch_size {
                    break;
                }
            }
        }

        // Get the final public values.
        let public_values = self.record.public_values;

        if done {
            self.postprocess();

            // Push the remaining execution record with memory initialize & finalize events.
            self.bump_record();

            // Flush stdout and stderr.
            if let Some(ref mut w) = self.io_options.stdout {
                if let Err(e) = w.flush() {
                    tracing::error!("failed to flush stdout override: {e}");
                }
            }

            if let Some(ref mut w) = self.io_options.stderr {
                if let Err(e) = w.flush() {
                    tracing::error!("failed to flush stderr override: {e}");
                }
            }
        }

        // Push the remaining execution record, if there are any CPU events.
        if !self.record.cpu_events.is_empty() {
            self.bump_record();
        }

        // Set the global public values for all shards.
        let mut last_next_pc = 0;
        let mut last_exit_code = 0;
        for (i, record) in self.records.iter_mut().enumerate() {
            record.program = program.clone();
            record.public_values = public_values;
            record.public_values.committed_value_digest = public_values.committed_value_digest;
            record.public_values.deferred_proofs_digest = public_values.deferred_proofs_digest;
            record.public_values.execution_shard = start_shard + i as u32;
            if record.cpu_events.is_empty() {
                record.public_values.start_pc = last_next_pc;
                record.public_values.next_pc = last_next_pc;
                record.public_values.exit_code = last_exit_code;
            } else {
                record.public_values.start_pc = record.cpu_events[0].pc;
                record.public_values.next_pc = record.cpu_events.last().unwrap().next_pc;
                record.public_values.exit_code = record.cpu_events.last().unwrap().exit_code;
                last_next_pc = record.public_values.next_pc;
                last_exit_code = record.public_values.exit_code;
            }
        }

        Ok(done)
    }

    fn postprocess(&mut self) {
        // Flush remaining stdout/stderr
        for (fd, buf) in &self.io_buf {
            if !buf.is_empty() {
                match fd {
                    1 => {
                        eprintln!("stdout: {buf}");
                    }
                    2 => {
                        eprintln!("stderr: {buf}");
                    }
                    _ => {}
                }
            }
        }

        // Ensure that all proofs and input bytes were read, otherwise warn the user.
        if self.state.proof_stream_ptr != self.state.proof_stream.len() {
            tracing::warn!(
                "Not all proofs were read. Proving will fail during recursion. Did you pass too
        many proofs in or forget to call verify_sp1_proof?"
            );
        }

        if !self.state.input_stream.is_empty() {
            tracing::warn!("Not all input bytes were read.");
        }

        if let Some(estimator) = &mut self.record_estimator {
            // Mirror the logic below.
            // Register 0 is always init and finalized, so we add 1
            // registers 1..32
            // let touched_reg_ct =
            //     1 + (1..32).filter(|&r| self.state.memory.registers.get(r).is_some()).count();
            let total_mem =   self.state.memory.page_table.exact_len();//TODO: fix esitmator
            // The memory_image is already initialized in the MemoryProgram chip
            // so we subtract it off. It is initialized in the executor in the `initialize` function.
            estimator.memory_global_init_events = total_mem
                .checked_sub(self.record.program.memory_image.len())
                .expect("program memory image should be accounted for in memory exact len")
                as u64;
            estimator.memory_global_finalize_events = total_mem as u64;
        }

        if self.emit_global_memory_events
            && (self.executor_mode == ExecutorMode::Trace
                || self.executor_mode == ExecutorMode::Checkpoint)
        {
            // SECTION: Set up all MemoryInitializeFinalizeEvents needed for memory argument.
            let memory_finalize_events = &mut self.record.global_memory_finalize_events;
            memory_finalize_events.reserve_exact(self.state.memory.page_table.estimate_len() + 32);

            // We handle the addr = 0 case separately, as we constrain it to be 0 in the first row
            // of the memory finalize table so it must be first in the array of events.
            let addr_0_record = self.state.memory.get(0);

            let addr_0_final_record = match addr_0_record {
                Some(record) => record,
                None => &MemoryRecord { value: 0, shard: 0, timestamp: 1 },
            };
            memory_finalize_events
                .push(MemoryInitializeFinalizeEvent::finalize_from_record(0, addr_0_final_record));

            let memory_initialize_events = &mut self.record.global_memory_initialize_events;
            memory_initialize_events
                .reserve_exact(self.state.memory.page_table.estimate_len() + 32);
            let addr_0_initialize_event =
                MemoryInitializeFinalizeEvent::initialize(0, 0, addr_0_record.is_some());
            memory_initialize_events.push(addr_0_initialize_event);

            // Count the number of touched memory addresses manually, since `PagedMemory` doesn't
            // already know its length.
            self.report.touched_memory_addresses = 0;
            for addr in 1..32 {
                let record = self.state.memory.registers.get(addr);
                if record.is_some() {
                    self.report.touched_memory_addresses += 1;

                    // Program memory is initialized in the MemoryProgram chip and doesn't require any
                    // events, so we only send init events for other memory addresses.
                    if !self.record.program.memory_image.contains_key(&addr) {
                        let initial_value =
                            self.state.uninitialized_memory.registers.get(addr).unwrap_or(&0);
                        memory_initialize_events.push(MemoryInitializeFinalizeEvent::initialize(
                            addr,
                            *initial_value,
                            true,
                        ));
                    }

                    let record = *record.unwrap();
                    memory_finalize_events
                        .push(MemoryInitializeFinalizeEvent::finalize_from_record(addr, &record));
                }
            }
            for addr in self.state.memory.page_table.keys() {
                self.report.touched_memory_addresses += 1;

                // Program memory is initialized in the MemoryProgram chip and doesn't require any
                // events, so we only send init events for other memory addresses.
                if !self.record.program.memory_image.contains_key(&addr) {
                    let initial_value = self.state.uninitialized_memory.get(addr).unwrap_or(&0);
                    memory_initialize_events.push(MemoryInitializeFinalizeEvent::initialize(
                        addr,
                        *initial_value,
                        true,
                    ));
                }

                let record = *self.state.memory.get(addr).unwrap();
                memory_finalize_events
                    .push(MemoryInitializeFinalizeEvent::finalize_from_record(addr, &record));
            }
        }
    }

    fn get_syscall(&mut self, code: SyscallCode) -> Option<&Arc<dyn Syscall>> {
        self.syscall_map.get(&code)
    }

    /// Maps the opcode counts to the number of events in each air.
    fn estimate_riscv_event_counts(
        event_counts: &mut EnumMap<RiscvAirId, u64>,
        cpu_cycles: u64,
        local_counts: &LocalCounts,
    ) {
        let touched_addresses: u64 = local_counts.local_mem as u64;
        let syscalls_sent: u64 = local_counts.syscalls_sent as u64;
        let opcode_counts: &EnumMap<Opcode, u64> = &local_counts.event_counts;

        // Compute the number of events in the cpu chip.
        event_counts[RiscvAirId::Cpu] = cpu_cycles;

        // Compute the number of events in the add sub chip.
        event_counts[RiscvAirId::AddSub] = opcode_counts[Opcode::ADD] + opcode_counts[Opcode::SUB];

        // Compute the number of events in the mul chip.
        event_counts[RiscvAirId::Mul] = opcode_counts[Opcode::MUL]
            + opcode_counts[Opcode::MULH]
            + opcode_counts[Opcode::MULHU]
            + opcode_counts[Opcode::MULHSU];

        // Compute the number of events in the bitwise chip.
        event_counts[RiscvAirId::Bitwise] =
            opcode_counts[Opcode::XOR] + opcode_counts[Opcode::OR] + opcode_counts[Opcode::AND];

        // Compute the number of events in the shift left chip.
        event_counts[RiscvAirId::ShiftLeft] = opcode_counts[Opcode::SLL];

        // Compute the number of events in the shift right chip.
        event_counts[RiscvAirId::ShiftRight] =
            opcode_counts[Opcode::SRL] + opcode_counts[Opcode::SRA];

        // Compute the number of events in the divrem chip.
        event_counts[RiscvAirId::DivRem] = opcode_counts[Opcode::DIV]
            + opcode_counts[Opcode::DIVU]
            + opcode_counts[Opcode::REM]
            + opcode_counts[Opcode::REMU];

        // Compute the number of events in the lt chip.
        event_counts[RiscvAirId::Lt] = opcode_counts[Opcode::SLT] + opcode_counts[Opcode::SLTU];

        // Compute the number of events in the memory local chip.
        event_counts[RiscvAirId::MemoryLocal] =
            touched_addresses.div_ceil(NUM_LOCAL_MEMORY_ENTRIES_PER_ROW_EXEC as u64);

        // Compute the number of events in the branch chip.
        event_counts[RiscvAirId::Branch] = opcode_counts[Opcode::BEQ]
            + opcode_counts[Opcode::BNE]
            + opcode_counts[Opcode::BLT]
            + opcode_counts[Opcode::BGE]
            + opcode_counts[Opcode::BLTU]
            + opcode_counts[Opcode::BGEU];

        // Compute the number of events in the jump chip.
        event_counts[RiscvAirId::Jump] = opcode_counts[Opcode::JAL] + opcode_counts[Opcode::JALR];

        // Compute the number of events in the auipc chip.
        event_counts[RiscvAirId::Auipc] = opcode_counts[Opcode::AUIPC]
            + opcode_counts[Opcode::UNIMP]
            + opcode_counts[Opcode::EBREAK];

        // Compute the number of events in the memory instruction chip.
        event_counts[RiscvAirId::MemoryInstrs] = opcode_counts[Opcode::LB]
            + opcode_counts[Opcode::LH]
            + opcode_counts[Opcode::LW]
            + opcode_counts[Opcode::LBU]
            + opcode_counts[Opcode::LHU]
            + opcode_counts[Opcode::SB]
            + opcode_counts[Opcode::SH]
            + opcode_counts[Opcode::SW];

        // Compute the number of events in the syscall instruction chip.
        event_counts[RiscvAirId::SyscallInstrs] = opcode_counts[Opcode::ECALL];

        // Compute the number of events in the syscall core chip.
        event_counts[RiscvAirId::SyscallCore] = syscalls_sent;

        // Compute the number of events in the global chip.
        event_counts[RiscvAirId::Global] =
            2 * touched_addresses + event_counts[RiscvAirId::SyscallInstrs];

        // Adjust for divrem dependencies.
        event_counts[RiscvAirId::Mul] += event_counts[RiscvAirId::DivRem];
        event_counts[RiscvAirId::Lt] += event_counts[RiscvAirId::DivRem];

        // Note: we ignore the additional dependencies for addsub, since they are accounted for in
        // the maximal shapes.
    }

    #[inline]
    fn log(&mut self, _: &Instruction) {
        #[cfg(feature = "profiling")]
        if let Some((ref mut profiler, _)) = self.profiler {
            if !self.unconstrained {
                profiler.record(self.state.global_clk, self.state.pc as u64);
            }
        }

        if !self.unconstrained && self.state.global_clk % 10_000_000 == 0 {
            tracing::info!("clk = {} pc = 0x{:x?}", self.state.global_clk, self.state.pc);
        }
    }
}

impl Default for ExecutorMode {
    fn default() -> Self {
        Self::Simple
    }
}
fn peek_stack(rt:&Executor){
    let start=SP_START;
    for idx in (1..10){
        let rec= rt.state.memory.get(SP_START-4*idx);
        match rec{
            Some(rec) => {println!("addr: {}pos:{},val:{}",SP_START-4*idx,idx,rec.value);}
            None => {println!("pos:{},empty",idx);},
        }
    }
    for idx in (1..10){
        let rec= rt.state.memory.get(SP_START+4*idx);
        match rec{
            Some(rec) => {println!("Error ! addr: {},pos:-{},val:{}",SP_START+4*idx,idx,rec.value);}
            None => {println!("pos:-{},empty",idx);},
        }
    }
}

/// Aligns an address to the nearest word below or equal to it.
#[must_use]
pub const fn align(addr: u32) -> u32 {
    addr - addr % 4
}

#[cfg(test)]
mod tests {
    use crate::{align, Executor, Program, SP_START};
    use hashbrown::HashMap;
    use rwasm::engine::{bytecode::{BranchOffset, Instruction}, DropKeep};
    use sp1_stark::SP1CoreOpts;
    use super::peek_stack;
  
    #[test]
    fn test_add() {
        let sp_value: u32 = SP_START;
        let x_value: u32 = 32;
        let y_value: u32 = 4;

        let instructions = vec![
            Instruction::I32Const(x_value.into()),
            Instruction::I32Const(y_value.into()),
            Instruction::I32Add, // 32 + 4 = 36
        ];

        let program = Program::new_with_memory(instructions, HashMap::new(), 0, 0);
        let mut runtime = Executor::new(program, SP1CoreOpts::default());
        runtime.run().unwrap();
        assert_eq!(runtime.state.memory.get(runtime.state.sp).unwrap().value, x_value + y_value);
        println!("initial sp_value {} and last state.sp {}", sp_value, runtime.state.sp);
        assert_eq!( sp_value, runtime.state.sp + 4);
    }
    #[test]
    fn test_sub() {
        let sp_value: u32 = SP_START;
        let x_value: u32 = 32;
        let y_value: u32 = 4;

        let instructions = vec![
            Instruction::I32Const(x_value.into()),
            Instruction::I32Const(y_value.into()),
            Instruction::I32Sub, // 32 - 4 = 28
        ];

        let program = Program::new_with_memory(instructions, HashMap::new(), 0, 0);
        let mut runtime = Executor::new(program, SP1CoreOpts::default());
        runtime.run().unwrap();
        assert_eq!(runtime.state.memory.get(runtime.state.sp).unwrap().value, x_value - y_value);
        assert_eq!( sp_value, runtime.state.sp + 4);
    }
    #[test]
    fn test_xor() {
        let sp_value: u32 = SP_START;
        let x_value: u32 = 5;
        let y_value: u32 = 37;


        let instructions = vec![
            Instruction::I32Const(x_value.into()),
            Instruction::I32Const(y_value.into()),
            Instruction::I32Xor, // 5 xor 37 = 32
        ];

        let program = Program::new_with_memory(instructions, HashMap::new(), 0, 0);
        let mut runtime = Executor::new(program, SP1CoreOpts::default());
        runtime.run().unwrap();
        assert_eq!(runtime.state.memory.get(runtime.state.sp).unwrap().value, x_value ^ y_value);
        assert_eq!( sp_value, runtime.state.sp + 4);
    }
    #[test]
    fn test_or() {
        let sp_value: u32 = SP_START;
        let x_value: u32 = 5;
        let y_value: u32 = 37;

        let instructions = vec![
            Instruction::I32Const(x_value.into()),
            Instruction::I32Const(y_value.into()),
            Instruction::I32Or, // 5 or 37 = 32
        ];

        let program = Program::new_with_memory(instructions, HashMap::new(), 0, 0);
        let mut runtime = Executor::new(program, SP1CoreOpts::default());
        runtime.run().unwrap();
        assert_eq!(runtime.state.memory.get(runtime.state.sp).unwrap().value, x_value | y_value);
        assert_eq!( sp_value, runtime.state.sp + 4);
    }
    #[test]
    fn test_and() {
        let sp_value: u32 = SP_START;
        let x_value: u32 = 5;
        let y_value: u32 = 37;

        let instructions = vec![
            Instruction::I32Const(x_value.into()),
            Instruction::I32Const(y_value.into()),
            Instruction::I32And, // 5 and 37 = 32
        ];

        let program = Program::new_with_memory(instructions, HashMap::new(), 0, 0);
        let mut runtime = Executor::new(program, SP1CoreOpts::default());
        runtime.run().unwrap();
        assert_eq!(runtime.state.memory.get(runtime.state.sp).unwrap().value, x_value & y_value);
        assert_eq!( sp_value, runtime.state.sp + 4);
    }
    #[test]
    fn test_addi_negative() {
        let sp_value: u32 = SP_START;
        let x_value: u32 = 4;
        let y_value: u32 = 0xFFFF_FFFF;
        let z_value: u32 = 5;

        let instructions = vec![
            Instruction::I32Const(x_value.into()),
            Instruction::I32Const(y_value.into()),
            Instruction::I32Const(z_value.into()),
            Instruction::I32Add, Instruction::I32Add];

        let program = Program::new_with_memory(instructions, HashMap::new(), 0, 0);
        let mut runtime = Executor::new(program, SP1CoreOpts::default());
        runtime.run().unwrap();
        assert_eq!(runtime.state.memory.get(runtime.state.sp).unwrap().value, x_value - 1 + z_value);
        assert_eq!( sp_value, runtime.state.sp + 4);
    }

    #[test]
    fn test_ori() {
        let sp_value: u32 = SP_START;
        let x_value: u32 = 5;
        let y_value: u32 = 37;
        let z_value: u32 = 42;


        let instructions = vec![
            Instruction::I32Const(x_value.into()),
            Instruction::I32Const(y_value.into()),
            Instruction::I32Const(z_value.into()),
            Instruction::I32Or, // 5 or 37 = 37
            Instruction::I32Or, // 37 or 42  = 47
        ];

        let program = Program::new_with_memory(instructions, HashMap::new(), 0, 0);
        let mut runtime = Executor::new(program, SP1CoreOpts::default());
        runtime.run().unwrap();
        assert_eq!(runtime.state.memory.get(runtime.state.sp).unwrap().value, x_value | y_value | z_value);
        assert_eq!( sp_value, runtime.state.sp + 4);
    }
    #[test]
    fn test_andi() {
        let sp_value: u32 = SP_START;
        let x_value: u32 = 5;
        let y_value: u32 = 37;
        let z_value: u32 = 4;

        let instructions = vec![
            Instruction::I32Const(x_value.into()),
            Instruction::I32Const(y_value.into()),
            Instruction::I32Const(z_value.into()),
            Instruction::I32And, // 5 and 37 = 32
            Instruction::I32And, // 5 and 4  = 4
        ];

        let program = Program::new_with_memory(instructions, HashMap::new(), 0, 0);
        let mut runtime = Executor::new(program, SP1CoreOpts::default());
        runtime.run().unwrap();
        assert_eq!(runtime.state.memory.get(runtime.state.sp).unwrap().value, x_value & y_value & z_value);
        assert_eq!( sp_value, runtime.state.sp + 4);
    }
    #[test]
    fn test_mul() {
        let sp_value: u32 = SP_START;
        let x_value: u32 = 5;
        let y_value: u32 = 32;

        let instructions = vec![
            Instruction::I32Const(x_value.into()),
            Instruction::I32Const(y_value.into()),
            Instruction::I32Mul, // 5 * 32 = 160
        ];

        let program = Program::new_with_memory(instructions,  HashMap::new(), 0, 0);
        let mut runtime = Executor::new(program, SP1CoreOpts::default());
        runtime.run().unwrap();
        assert_eq!(runtime.state.memory.get(runtime.state.sp).unwrap().value, x_value * y_value);
        assert_eq!( sp_value, runtime.state.sp + 4);
    }
    #[test]
    fn test_eq() {
        let sp_value: u32 = SP_START;
        let x_value: u32 = 32;
        let y_value: u32 = 32;

        let instructions = vec![
            Instruction::I32Const(x_value.into()),
            Instruction::I32Const(y_value.into()),
            Instruction::I32Eq, // check whether x_value is equal y_value
        ];

        let program = Program::new_with_memory(instructions, HashMap::new(), 0, 0);
        let mut runtime = Executor::new(program, SP1CoreOpts::default());
        runtime.run().unwrap();
        assert_eq!(runtime.state.memory.get(runtime.state.sp).unwrap().value, 1);
        assert_eq!( sp_value, runtime.state.sp + 4);
    }
    #[test]
    fn test_ne() {
        let sp_value: u32 = SP_START;
        let x_value: u32 = 1;
        let y_value: u32 = 32;
        let z_value: u32 = 1;

        let instructions = vec![
            Instruction::I32Const(x_value.into()),
            Instruction::I32Const(y_value.into()),
            Instruction::I32Const(z_value.into()),
            Instruction::I32Ne, // check whether x_value is not equal y_value
            Instruction::I32Ne,
        ];

        let program = Program::new_with_memory(instructions, HashMap::new(), 0, 0);
        let mut runtime = Executor::new(program, SP1CoreOpts::default());
        runtime.run().unwrap();
        assert_eq!(runtime.state.memory.get(runtime.state.sp).unwrap().value, 0);
        assert_eq!( sp_value, runtime.state.sp + 4);
    }
    #[test]
    fn test_eqz() {
        let sp_value: u32 = SP_START;
        let x_value: u32 = 32;

        let instructions = vec![
            Instruction::I32Const(x_value.into()),
            Instruction::I32Eqz, // check whether x_value is zero
        ];

        let program = Program::new_with_memory(instructions, HashMap::new(), 0, 0);
        let mut runtime = Executor::new(program, SP1CoreOpts::default());
        runtime.run().unwrap();
        assert_eq!(runtime.state.memory.get(runtime.state.sp).unwrap().value, 0);
        assert_eq!( sp_value, runtime.state.sp+4);
    }
    #[test]
    fn test_lts_ltu() {
        let sp_value: u32 = SP_START;
        let x_value: u32 = 0;
        let y_value: u32 = 32;
        let z_value: u32 = 233;

        let instructions = vec![
            Instruction::I32Const(x_value.into()),
            Instruction::I32Const(y_value.into()),
            Instruction::I32Const(z_value.into()),
            Instruction::I32LtS, // check whether signed x_value is less than signed y_value
            Instruction::I32LtU, // check whether unsigned x_value is less than unsigned y_value
        ];
        let program = Program::new_with_memory(instructions, HashMap::new(), 0, 0);
        let mut runtime = Executor::new(program, SP1CoreOpts::default());
        runtime.run().unwrap();
        assert_eq!(runtime.state.memory.get(runtime.state.sp).unwrap().value, 1);
        assert_eq!( sp_value, runtime.state.sp+4);
    }

    #[test]
    fn test_gts_gtu() {
        let sp_value: u32 = SP_START;
        let x_value: u32 = 21;
        let y_value: u32 = 36;
        let z_value: u32 = 0;

        let instructions = vec![
            Instruction::I32Const(x_value.into()),
            Instruction::I32Const(y_value.into()),
            Instruction::I32Const(z_value.into()),
            Instruction::I32GtS,
          //  Instruction::I32GtS,
            Instruction::I32GtU,
        ];

        let program = Program::new_with_memory(instructions, HashMap::new(), 0, 0);
        let mut runtime = Executor::new(program, SP1CoreOpts::default());
        runtime.run().unwrap();
        assert_eq!(runtime.state.memory.get(runtime.state.sp).unwrap().value, 1);
        assert_eq!( sp_value, runtime.state.sp+4);
    }
    #[test]
    fn test_ges_geu() {
        let sp_value: u32 = SP_START;
        let x_value: u32 = 321;
        let y_value: u32 = 233;
        let z_value: u32 = 0;

        let instructions = vec![
            Instruction::I32Const(x_value.into()),
            Instruction::I32Const(y_value.into()),
            Instruction::I32Const(z_value.into()),
            Instruction::I32GeS, // check whether signed x_value is greater than or equal to signed y_value
            Instruction::I32GeU, // check whether unsigned x_value is greater than or equal to unsigned y_value
        ];

        let program = Program::new_with_memory(instructions, HashMap::new(), 0, 0);
        let mut runtime = Executor::new(program, SP1CoreOpts::default());
        runtime.run().unwrap();
        assert_eq!(runtime.state.memory.get(runtime.state.sp).unwrap().value, 1);
        assert_eq!( sp_value, runtime.state.sp+4);
    }

    #[test]
    fn test_les_leu() {
        let sp_value: u32 = SP_START;
        let x_value: u32 = 0;
        let y_value: u32 = 3;
        let z_value: u32 = 9;

        let instructions = vec![
            Instruction::I32Const(x_value.into()),
            Instruction::I32Const(y_value.into()),
            Instruction::I32Const(z_value.into()),
            Instruction::I32LeS, // check whether signed x_value is less than or equal to signed y_value
            Instruction::I32LeU, // check whether unsigned x_value is less than or equal to unsigned y_value
        ];

        let program = Program::new_with_memory(instructions, HashMap::new(), 0, 0);
        let mut runtime = Executor::new(program, SP1CoreOpts::default());
        runtime.run().unwrap();
        assert_eq!(runtime.state.memory.get(runtime.state.sp).unwrap().value, 1);
        assert_eq!( sp_value, runtime.state.sp+4);
    }
    #[test]
    fn test_divs_divu() {
        let sp_value: u32 = SP_START;
        let x_value: u32 = 320;
        let y_value: u32 = 10;
        let z_value: u32 = 2;
        let mut mem = HashMap::new();
        mem.insert(sp_value-8, x_value);
        mem.insert(sp_value - 4, y_value);
        mem.insert(sp_value, z_value);

        let instructions = vec![
            Instruction::I32Const(x_value.into()),
            Instruction::I32Const(y_value.into()),
            Instruction::I32Const(z_value.into()),
            Instruction::I32DivS, // divide x_value by y_value and return quotient (x and y are signed)
            Instruction::I32DivU, // divide x_value by y_value and return quotient
        ];

        let program = Program::new_with_memory(instructions, mem, 0, 0);
        let mut runtime = Executor::new(program, SP1CoreOpts::default());
        runtime.run().unwrap();
        assert_eq!(
            runtime.state.memory.get(runtime.state.sp).unwrap().value,
            x_value / (y_value / z_value)
        );
        assert_eq!( sp_value, runtime.state.sp+4);
    }
    #[test]
    fn test_rems_remu() {
        let sp_value: u32 = SP_START;
        let x_value: u32 = 320;
        let y_value: u32 = 13;
        let z_value: u32 = 5;

        let instructions = vec![
            Instruction::I32Const(x_value.into()),
            Instruction::I32Const(y_value.into()),
            Instruction::I32Const(z_value.into()),
            Instruction::I32RemS,
            Instruction::I32RemU,
        ];

        let program = Program::new_with_memory(instructions, HashMap::new(), 0, 0);
        let mut runtime = Executor::new(program, SP1CoreOpts::default());
        runtime.run().unwrap();
        assert_eq!(
            runtime.state.memory.get(runtime.state.sp).unwrap().value,
            x_value % (y_value % z_value)
        );
        assert_eq!( sp_value, runtime.state.sp+4);
    }
    #[test]
    fn test_shl() {
        let sp_value: u32 = SP_START;
        let x_value: u32 = 2;
        let y_value: u32 = 2;
        let z_value: u32 = 3;

        let instructions = vec![
            Instruction::I32Const(x_value.into()),
            Instruction::I32Const(y_value.into()),
            Instruction::I32Const(z_value.into()),
            Instruction::I32Shl, // y_value is shifted left by z_value
            Instruction::I32Shl,
        ];

        let program = Program::new_with_memory(instructions, HashMap::new(), 0, 0);
        let mut runtime = Executor::new(program, SP1CoreOpts::default());
        runtime.run().unwrap();
        assert_eq!(
            runtime.state.memory.get(runtime.state.sp).unwrap().value,
            x_value << (y_value << z_value)
        );
        assert_eq!( sp_value, runtime.state.sp+4);
    }
    #[test]
    fn test_shr_shru() {
        let sp_value: u32 = SP_START;
        let x_value: u32 = 256;
        let y_value: u32 = 2;
        let z_value: u32 = 3;

        let instructions = vec![
            Instruction::I32Const(x_value.into()),
            Instruction::I32Const(y_value.into()),
            Instruction::I32Const(z_value.into()),
            Instruction::I32ShrS, // y_value is shifted right by z_value
            Instruction::I32ShrU, //
        ];

        let program = Program::new_with_memory(instructions, HashMap::new(), 0, 0);
        let mut runtime = Executor::new(program, SP1CoreOpts::default());
        runtime.run().unwrap();
        assert_eq!(
            runtime.state.memory.get(runtime.state.sp).unwrap().value,
            x_value >> (y_value >> z_value)
        );
        assert_eq!( sp_value, runtime.state.sp+4);
    }

    fn simple_instruction_test(opcode: Instruction, expected: u32, a: u32, b: u32) {
        let sp_value: u32 = SP_START;
        let x_value: u32 = a;
        let y_value: u32 = b;
        let instructions = vec![Instruction::I32Const(x_value.into()),
                                Instruction::I32Const(y_value.into()), opcode];
        let program = Program::new_with_memory(instructions, HashMap::new(), 0, 0);
        let mut runtime = Executor::new(program, SP1CoreOpts::default());
        runtime.run().unwrap();
        assert_eq!(runtime.state.memory.get(runtime.state.sp).unwrap().value, expected);
    }
    #[test]
    #[allow(clippy::unreadable_literal)]
    fn multiplication_tests() {
        simple_instruction_test(Instruction::I32Mul, 0x00001200, 0x00007e00, 0xb6db6db7);
        simple_instruction_test(Instruction::I32Mul, 0x00001240, 0x00007fc0, 0xb6db6db7);
        simple_instruction_test(Instruction::I32Mul, 0x00000000, 0x00000000, 0x00000000);
        simple_instruction_test(Instruction::I32Mul, 0x00000001, 0x00000001, 0x00000001);
        simple_instruction_test(Instruction::I32Mul, 0x00000015, 0x00000003, 0x00000007);
        simple_instruction_test(Instruction::I32Mul, 0x00000000, 0x00000000, 0xffff8000);
        simple_instruction_test(Instruction::I32Mul, 0x00000000, 0x80000000, 0x00000000);
        simple_instruction_test(Instruction::I32Mul, 0x00000000, 0x80000000, 0xffff8000);
        simple_instruction_test(Instruction::I32Mul, 0x0000ff7f, 0xaaaaaaab, 0x0002fe7d);
        simple_instruction_test(Instruction::I32Mul, 0x0000ff7f, 0x0002fe7d, 0xaaaaaaab);
        simple_instruction_test(Instruction::I32Mul, 0x00000000, 0xff000000, 0xff000000);
        simple_instruction_test(Instruction::I32Mul, 0x00000001, 0xffffffff, 0xffffffff);
        simple_instruction_test(Instruction::I32Mul, 0xffffffff, 0xffffffff, 0x00000001);
        simple_instruction_test(Instruction::I32Mul, 0xffffffff, 0x00000001, 0xffffffff);
    }
    #[test]
    fn division_tests() {
        simple_instruction_test(Instruction::I32DivU, 3, 20, 6);
        simple_instruction_test(Instruction::I32DivU, 715_827_879, u32::MAX - 20 + 1, 6);
        simple_instruction_test(Instruction::I32DivU, 0, 20, u32::MAX - 6 + 1);
        simple_instruction_test(Instruction::I32DivU, 0, u32::MAX - 20 + 1, u32::MAX - 6 + 1);

        simple_instruction_test(Instruction::I32DivU, 1 << 31, 1 << 31, 1);
        simple_instruction_test(Instruction::I32DivU, 0, 1 << 31, u32::MAX - 1 + 1);

        //  simple_instruction_test(Instruction::I32DivU, u32::MAX, 1 << 31, 0);
        // simple_instruction_test(Instruction::I32DivU, u32::MAX, 1, 0);
        //  simple_instruction_test(Instruction::I32DivU, u32::MAX, 0, 0);

        simple_instruction_test(Instruction::I32DivS, 3, 18, 6);
        simple_instruction_test(Instruction::I32DivS, neg(6), neg(24), 4);
        simple_instruction_test(Instruction::I32DivS, neg(2), 16, neg(8));
        //   simple_instruction_test(Instruction::I32DivS, neg(1), 0, 0);

        // Overflow cases
        simple_instruction_test(Instruction::I32DivS, 1 << 31, 1 << 31, neg(1));
        simple_instruction_test(Instruction::I32RemS, 0, 1 << 31, neg(1));
    }
    #[test]
    fn remainder_tests() {
        simple_instruction_test(Instruction::I32RemS, 7, 16, 9);
        simple_instruction_test(Instruction::I32RemS, neg(4), neg(22), 6);
        simple_instruction_test(Instruction::I32RemS, 1, 25, neg(3));
        simple_instruction_test(Instruction::I32RemS, neg(2), neg(22), neg(4));
        simple_instruction_test(Instruction::I32RemS, 0, 873, 1);
        simple_instruction_test(Instruction::I32RemS, 0, 873, neg(1));
        //simple_instruction_test(Instruction::I32RemS, 5, 5, 0);
        //simple_instruction_test(Instruction::I32RemS, neg(5), neg(5), 0);
        //simple_instruction_test(Instruction::I32RemS, 0, 0, 0);

        simple_instruction_test(Instruction::I32RemU, 4, 18, 7);
        simple_instruction_test(Instruction::I32RemU, 6, neg(20), 11);
        simple_instruction_test(Instruction::I32RemU, 23, 23, neg(6));
        simple_instruction_test(Instruction::I32RemU, neg(21), neg(21), neg(11));
        // simple_instruction_test(Instruction::I32RemU, 5, 5, 0);
        // simple_instruction_test(Instruction::I32RemU, neg(1), neg(1), 0);
        // simple_instruction_test(Instruction::I32RemU, 0, 0, 0);
    }
    #[test]
    #[allow(clippy::unreadable_literal)]
    fn shift_tests() {
        simple_instruction_test(Instruction::I32Shl, 0x00000001, 0x00000001, 0);
        simple_instruction_test(Instruction::I32Shl, 0x00000002, 0x00000001, 1);
        simple_instruction_test(Instruction::I32Shl, 0x00000080, 0x00000001, 7);
        simple_instruction_test(Instruction::I32Shl, 0x00004000, 0x00000001, 14);
        simple_instruction_test(Instruction::I32Shl, 0x80000000, 0x00000001, 31);
        simple_instruction_test(Instruction::I32Shl, 0xffffffff, 0xffffffff, 0);
        simple_instruction_test(Instruction::I32Shl, 0xfffffffe, 0xffffffff, 1);
        simple_instruction_test(Instruction::I32Shl, 0xffffff80, 0xffffffff, 7);
        simple_instruction_test(Instruction::I32Shl, 0xffffc000, 0xffffffff, 14);
        simple_instruction_test(Instruction::I32Shl, 0x80000000, 0xffffffff, 31);
        simple_instruction_test(Instruction::I32Shl, 0x21212121, 0x21212121, 0);
        simple_instruction_test(Instruction::I32Shl, 0x42424242, 0x21212121, 1);
        simple_instruction_test(Instruction::I32Shl, 0x90909080, 0x21212121, 7);
        simple_instruction_test(Instruction::I32Shl, 0x48484000, 0x21212121, 14);
        simple_instruction_test(Instruction::I32Shl, 0x80000000, 0x21212121, 31);
        simple_instruction_test(Instruction::I32Shl, 0x21212121, 0x21212121, 0xffffffe0);
        simple_instruction_test(Instruction::I32Shl, 0x42424242, 0x21212121, 0xffffffe1);
        simple_instruction_test(Instruction::I32Shl, 0x90909080, 0x21212121, 0xffffffe7);
        simple_instruction_test(Instruction::I32Shl, 0x48484000, 0x21212121, 0xffffffee);
        simple_instruction_test(Instruction::I32Shl, 0x00000000, 0x21212120, 0xffffffff);

        simple_instruction_test(Instruction::I32ShrU, 0xffff8000, 0xffff8000, 0);
        simple_instruction_test(Instruction::I32ShrU, 0x7fffc000, 0xffff8000, 1);
        simple_instruction_test(Instruction::I32ShrU, 0x01ffff00, 0xffff8000, 7);
        simple_instruction_test(Instruction::I32ShrU, 0x0003fffe, 0xffff8000, 14);
        simple_instruction_test(Instruction::I32ShrU, 0x0001ffff, 0xffff8001, 15);
        simple_instruction_test(Instruction::I32ShrU, 0xffffffff, 0xffffffff, 0);
        simple_instruction_test(Instruction::I32ShrU, 0x7fffffff, 0xffffffff, 1);
        simple_instruction_test(Instruction::I32ShrU, 0x01ffffff, 0xffffffff, 7);
        simple_instruction_test(Instruction::I32ShrU, 0x0003ffff, 0xffffffff, 14);
        simple_instruction_test(Instruction::I32ShrU, 0x00000001, 0xffffffff, 31);
        simple_instruction_test(Instruction::I32ShrU, 0x21212121, 0x21212121, 0);
        simple_instruction_test(Instruction::I32ShrU, 0x10909090, 0x21212121, 1);
        simple_instruction_test(Instruction::I32ShrU, 0x00424242, 0x21212121, 7);
        simple_instruction_test(Instruction::I32ShrU, 0x00008484, 0x21212121, 14);
        simple_instruction_test(Instruction::I32ShrU, 0x00000000, 0x21212121, 31);
        simple_instruction_test(Instruction::I32ShrU, 0x21212121, 0x21212121, 0xffffffe0);
        simple_instruction_test(Instruction::I32ShrU, 0x10909090, 0x21212121, 0xffffffe1);
        simple_instruction_test(Instruction::I32ShrU, 0x00424242, 0x21212121, 0xffffffe7);
        simple_instruction_test(Instruction::I32ShrU, 0x00008484, 0x21212121, 0xffffffee);
        simple_instruction_test(Instruction::I32ShrU, 0x00000000, 0x21212121, 0xffffffff);

        simple_instruction_test(Instruction::I32ShrS, 0x00000000, 0x00000000, 0);
        simple_instruction_test(Instruction::I32ShrS, 0xc0000000, 0x80000000, 1);
        simple_instruction_test(Instruction::I32ShrS, 0xff000000, 0x80000000, 7);
        simple_instruction_test(Instruction::I32ShrS, 0xfffe0000, 0x80000000, 14);
        simple_instruction_test(Instruction::I32ShrS, 0xffffffff, 0x80000001, 31);
        simple_instruction_test(Instruction::I32ShrS, 0x7fffffff, 0x7fffffff, 0);
        simple_instruction_test(Instruction::I32ShrS, 0x3fffffff, 0x7fffffff, 1);
        simple_instruction_test(Instruction::I32ShrS, 0x00ffffff, 0x7fffffff, 7);
        simple_instruction_test(Instruction::I32ShrS, 0x0001ffff, 0x7fffffff, 14);
        simple_instruction_test(Instruction::I32ShrS, 0x00000000, 0x7fffffff, 31);
        simple_instruction_test(Instruction::I32ShrS, 0x81818181, 0x81818181, 0);
        simple_instruction_test(Instruction::I32ShrS, 0xc0c0c0c0, 0x81818181, 1);
        simple_instruction_test(Instruction::I32ShrS, 0xff030303, 0x81818181, 7);
        simple_instruction_test(Instruction::I32ShrS, 0xfffe0606, 0x81818181, 14);
        simple_instruction_test(Instruction::I32ShrS, 0xffffffff, 0x81818181, 31);
    }
    fn neg(a: u32) -> u32 {
        u32::MAX - a + 1
    }

    #[test]
    fn test_store() {
        let sp_value: u32 = SP_START;
        let x_value: u32 = 5;
        let addr: u32 = 0x10000;

        let instructions = vec![
            Instruction::I32Const(addr.into()),
            Instruction::I32Const(x_value.into()),
            Instruction::I32Store(0.into()),
        ];

        let program = Program::new_with_memory(instructions, HashMap::new(), 0, 0);
        let mut runtime = Executor::new(program, SP1CoreOpts::default());
        runtime.run().unwrap();
        assert_eq!(runtime.state.memory.get(addr).unwrap().value, x_value);
        assert_eq!( sp_value, runtime.state.sp);
    }


    #[test]
    fn test_store16() {
        let sp_value: u32 = SP_START;
        let x_value: u32 = 0xFFFF_0005;
        let y_value: u32 = 0xFFFF_0008;
        let y_actually:u32 =(y_value & 0x0000_FFFF) << 16;

        let addr: u32 = 0x10000;

        //discuss why Instruction::I32Store16(0.into()),Instruction::I32Store16(1.into()) are not working if they are subsequent
        let instructions =
            vec![
                Instruction::I32Const(addr.into()),
                Instruction::I32Const(x_value.into()),
                Instruction::I32Store16(0.into()),
                Instruction::I32Const(addr.into()),
                Instruction::I32Const(y_value.into()),
                Instruction::I32Store16(2.into()),

            ];

        let program = Program::new_with_memory(instructions, HashMap::new(), 0, 0);
        let mut runtime = Executor::new(program, SP1CoreOpts::default());
        runtime.run().unwrap();
        println!("stack val:{:x}", runtime.state.memory.get(addr).unwrap().value);
        assert_eq!(
            runtime.state.memory.get(addr).unwrap().value,
            (x_value & 0x0000_FFFF) + ((y_value & 0x0000_FFFF) << 16)
        );
        assert_eq!( sp_value, runtime.state.sp);
    }

    #[test]
    fn test_store8() {
        let sp_value: u32 = SP_START;
        let x_value: u32 = 0xFFFF_0001;
        let y_value: u32 = 0xFFFF_0002;
        let z_value: u32 = 0xFFFF_0003;
        let t_value: u32 = 0xFFFF_0004;
        let addr: u32 = 0x10000;


        let instructions = vec![
            Instruction::I32Const(addr.into()),
            Instruction::I32Const(x_value.into()),
            Instruction::I32Store8(0.into()),
            Instruction::I32Const(addr.into()),
            Instruction::I32Const(y_value.into()),
            Instruction::I32Store8(1.into()),
            Instruction::I32Const(addr.into()),
            Instruction::I32Const(z_value.into()),
            Instruction::I32Store8(2.into()),
            Instruction::I32Const(addr.into()),
            Instruction::I32Const(t_value.into()),
            Instruction::I32Store8(3.into()),
        ];

        let program = Program::new_with_memory(instructions,  HashMap::new(), 0, 0);
        let mut runtime = Executor::new(program, SP1CoreOpts::default());
        runtime.run().unwrap();
        assert_eq!(
            runtime.state.memory.get(addr).unwrap().value,
            ((x_value & 0x0000_00FF)
                + ((y_value & 0x0000_00FF) << 8)
                + ((z_value & 0x0000_00FF) << 16)
                + ((t_value & 0x0000_00FF) << 24))
        );
        assert_eq!( sp_value, runtime.state.sp);
    }

    fn simple_memory_load_instruction_test(
        mut mem: HashMap<u32, u32>,
        instructions: Vec<Instruction>,
        expected: u32,
    ) {
        let program = Program::new_with_memory(instructions, mem, 0, 0);
        let mut runtime = Executor::new(program, SP1CoreOpts::default());
        runtime.run().unwrap();
        assert_eq!(runtime.state.memory.get(runtime.state.sp).unwrap().value, expected);
    }
    fn simple_memory_store_instruction_test(
        mut mems: Vec<Instruction>,
        instructions: Vec<Instruction>,
        address: u32,
        expected: u32,
    ) {
        mems.extend(instructions);
        let program = Program::new_with_memory(mems, HashMap::new(), 0, 0);
        let mut runtime = Executor::new(program, SP1CoreOpts::default());
        runtime.run().unwrap();
        assert_eq!(runtime.state.memory.get(address).unwrap().value, expected);
    }

  #[test]
    fn test_simple_memory_instruction() {
        let sp_value: u32 = SP_START;
        let x_value: u32 = 0xFFF1_0005;
        let y_value: u32 = 0xFFF2_0008;
        let z_value: u32 = 0xFFF3_000a;
        let t_value: u32 = 0xFFF4_000b;
        let addr: u32 = 0xDD_0000;


        let memInstructions = vec![Instruction::I32Const(addr.into()), Instruction::I32Const(x_value.into()),
                                   Instruction::I32Const(addr.into()), Instruction::I32Const(y_value.into()),
                                   Instruction::I32Const(addr.into()), Instruction::I32Const(z_value.into()),
                                   Instruction::I32Const(addr.into()), Instruction::I32Const(t_value.into())];

        simple_memory_store_instruction_test(
            memInstructions.clone(),
            vec![Instruction::I32Store(0.into())],
            addr + 0,
            t_value,
        );
        simple_memory_store_instruction_test(
            memInstructions.clone(),
            vec![Instruction::I32Store(16.into())],
            addr + 16,
            t_value,
        );

        simple_memory_store_instruction_test(
            memInstructions.clone(),
            vec![Instruction::I32Store16(0.into())],
            addr,
            (t_value & 0x0000_FFFF),
        );
        simple_memory_store_instruction_test(
            memInstructions.clone(),
            vec![Instruction::I32Store16(2.into())],
            addr,
            (t_value & 0x0000_FFFF) << 16,
        );

        simple_memory_store_instruction_test(
            memInstructions.clone(),
            vec![Instruction::I32Store8(0.into())],
            addr,
            (t_value & 0x0000_00FF),
        );
        simple_memory_store_instruction_test(
            memInstructions.clone(),
            vec![Instruction::I32Store8(1.into())],
            addr,
            (t_value & 0x0000_00FF) << 8,
        );
        simple_memory_store_instruction_test(
            memInstructions.clone(),
            vec![Instruction::I32Store8(2.into())],
            addr,
            (t_value & 0x0000_00FF) << 16,
        );
        simple_memory_store_instruction_test(
            memInstructions.clone(),
            vec![Instruction::I32Store8(3.into())],
            addr,
            (t_value & 0x0000_00FF) << 24,
        );

      /*simple_memory_store_instruction_test(
          memInstructions.clone(),
          vec![Instruction::I32Store16(0.into()), Instruction::I32Store16(1.into())],
          addr,
          (z_value & 0x0000_FFFF) + ((t_value & 0x0000_FFFF) << 16),
      );

        simple_memory_store_instruction_test(
            memInstructions.clone(),
            vec![
                Instruction::I32Store8(0.into()),
                Instruction::I32Store8(1.into()),
                Instruction::I32Store8(2.into()),
                Instruction::I32Store8(3.into()),
            ],
            addr,
            (x_value & 0x0000_00FF)
                + ((y_value & 0x0000_00FF) << 8)
                + ((z_value & 0x0000_00FF) << 16)
                + ((t_value & 0x0000_00FF) << 24),
        );*/

        /*mem.insert(addr, x_value);
        mem.insert(addr + 4, x_value + 4);
        mem.insert(addr + 8, x_value + 8);
        mem.insert(addr + 12, x_value + 12);
        mem.insert(addr + 160, x_value + 16);

        simple_memory_load_instruction_test(
            mem.clone(),
            vec![Instruction::I32Load(0.into())],
            x_value,
        );
        simple_memory_load_instruction_test(
            mem.clone(),
            vec![Instruction::I32Load(4.into())],
            x_value + 4,
        );
        simple_memory_load_instruction_test(
            mem.clone(),
            vec![Instruction::I32Load(8.into())],
            x_value + 8,
        );
        simple_memory_load_instruction_test(
            mem.clone(),
            vec![Instruction::I32Load(12.into())],
            x_value + 12,
        );
        simple_memory_load_instruction_test(
            mem.clone(),
            vec![Instruction::I32Load(160.into())],
            x_value + 16,
        );

        simple_memory_load_instruction_test(
            mem.clone(),
            vec![Instruction::I32Load16S(0.into())],
            x_value & 0x0000_FFFF,
        );
        simple_memory_load_instruction_test(
            mem.clone(),
            vec![Instruction::I32Load16U(0.into())],
            x_value & 0x0000_FFFF,
        );

        simple_memory_load_instruction_test(
            mem.clone(),
            vec![Instruction::I32Load16U(2.into())],
            (x_value & 0xFFFF_0000) >> 16,
        );
        let value = (x_value & 0xFFFF_0000) >> 16;
        let expected = ((value as i16) as i32) as u32;
        println!("expected u32 {} : actual i16 {}", expected, (value as i16));
        simple_memory_load_instruction_test(
            mem.clone(),
            vec![Instruction::I32Load16S(2.into())],
            ((value as i16) as i32) as u32,
        );

        simple_memory_load_instruction_test(
            mem.clone(),
            vec![Instruction::I32Load8U(0.into())],
            (x_value & 0x0000_00FF),
        );
        simple_memory_load_instruction_test(
            mem.clone(),
            vec![Instruction::I32Load8U(1.into())],
            (x_value & 0x0000_FF) >> 8,
        );
        simple_memory_load_instruction_test(
            mem.clone(),
            vec![Instruction::I32Load8U(2.into())],
            (x_value & 0x00FF_FFFF) >> 16,
        );
        simple_memory_load_instruction_test(
            mem.clone(),
            vec![Instruction::I32Load8U(3.into())],
            (x_value & 0xFF00_FFFF) >> 24,
        );

        simple_memory_load_instruction_test(
            mem.clone(),
            vec![Instruction::I32Load8S(0.into())],
            (x_value & 0x0000_00FF),
        );
        simple_memory_load_instruction_test(
            mem.clone(),
            vec![Instruction::I32Load8S(1.into())],
            (x_value & 0x0000_FF) >> 8,
        );

        let value = (x_value & 0x00FF_FFFF) >> 16;
        let expected = ((value as i8) as i32) as u32;
        println!("expected u32 {} : actual i8 {}", expected, (value as i8));
        simple_memory_load_instruction_test(
            mem.clone(),
            vec![Instruction::I32Load8S(2.into())],
            expected,
        );

        let value = (x_value & 0xFF00_FFFF) >> 24;
        let expected = ((value as i8) as i32) as u32;
        println!("expected u32 {} : actual i8 {}", expected, (value as i8));
        simple_memory_load_instruction_test(
            mem.clone(),
            vec![Instruction::I32Load8S(3.into())],
            expected,
        );*/
    }

    #[test]
    fn test_load32() {
        let sp_value: u32 = SP_START;
        let x_value: u32 = 5;
        let addr: u32 = 0x10000;

        let instructions = vec![
            Instruction::I32Const(addr.into()),
            Instruction::I32Const(x_value.into()),
            Instruction::I32Store(0.into()),
            Instruction::I32Const(addr.into()),
            Instruction::I32Load(0.into()),
        ];
        let program = Program::new_with_memory(instructions, HashMap::new(), 0, 0);
        let mut runtime = Executor::new(program, SP1CoreOpts::default());
        runtime.run().unwrap();
        assert_eq!(runtime.state.memory.get(runtime.state.sp).unwrap().value, x_value);
        assert_eq!( sp_value, runtime.state.sp + 4);
    }

    #[test]
    fn test_load16u() {
        let sp_value: u32 = SP_START;
        let x_value: u32 = 0xFFFF_0005;
        let addr: u32 = 0x10000;

        //work on order
        let instructions = vec![
            Instruction::I32Const(addr.into()),
            Instruction::I32Const(x_value.into()),
            Instruction::I32Store16(0.into()),
            Instruction::I32Const(addr.into()),
            Instruction::I32Load16U(0.into()),
        ];

        let program = Program::new_with_memory(instructions, HashMap::new(), 0, 0);
        let mut runtime = Executor::new(program, SP1CoreOpts::default());
        runtime.run().unwrap();
        assert_eq!(
            runtime.state.memory.get(runtime.state.sp).unwrap().value,
            x_value & 0x0000_FFFF
        );
        assert_eq!( sp_value, runtime.state.sp + 4);

    }
    #[test]
    fn test_load16s_normal() {
        let sp_value: u32 = SP_START;
        let x_value: u32 = 65551i32 as u32 ;
        let addr: u32 = 0x10000;

        let instructions = vec![
            Instruction::I32Const(addr.into()),
            Instruction::I32Const(x_value.into()),
            Instruction::I32Store(0.into()),
            Instruction::I32Const(addr.into()),
            Instruction::I32Load16S(0.into()),
        ];

        let program = Program::new_with_memory(instructions,  HashMap::new(), 0, 0);
        let mut runtime = Executor::new(program, SP1CoreOpts::default());
        runtime.run().unwrap();
        assert_eq!(
            runtime.state.memory.get(runtime.state.sp).unwrap().value,
            x_value & 0x0000_ffff
        );
        assert_eq!( sp_value, runtime.state.sp + 4);
    }
    #[test]
    fn test_load16s() {
        let sp_value: u32 = SP_START;
        let x_value: u32 = (-5i16) as i32 as u32;
        let addr: u32 = 0x10000;

        let instructions = vec![
            Instruction::I32Const(addr.into()),
            Instruction::I32Const(x_value.into()),
            Instruction::I32Store16(0.into()),//I32Store16S
            Instruction::I32Const(addr.into()),
            Instruction::I32Load16U(0.into()),
        ];

        let program = Program::new_with_memory(instructions, HashMap::new(), 0, 0);
        let mut runtime = Executor::new(program, SP1CoreOpts::default());
        runtime.run().unwrap();
        assert_eq!(
            runtime.state.memory.get(runtime.state.sp).unwrap().value,
            x_value & 0x0000_ffff
        );
        assert_eq!( sp_value, runtime.state.sp + 4);
    }

    #[test]
    fn test_load8u() {
        let sp_value: u32 = SP_START;
        let x_value: u32 = 0xFFFF_05FF;
        let addr: u32 = 0x10000;

        let instructions = vec![
            Instruction::I32Const(addr.into()),
            Instruction::I32Const(x_value.into()),
<<<<<<< HEAD
            Instruction::I32Store(0.into()),
=======
            Instruction::I32Store8(1.into()),
>>>>>>> 920f7c91
            Instruction::I32Const(addr.into()),
            Instruction::I32Load8U(1.into()),
        ];

        let program = Program::new_with_memory(instructions, HashMap::new(), 0, 0);
        let mut runtime = Executor::new(program, SP1CoreOpts::default());

        runtime.run().unwrap();
        println!("output value {},",runtime.state.memory.get(align(addr)).unwrap().value);
        assert_eq!(
            runtime.state.memory.get(runtime.state.sp).unwrap().value,
            (x_value & 0x0000_FF00) >> 8
        );
        assert_eq!( sp_value, runtime.state.sp + 4);
    }

    #[test]
    fn test_load8s() {
        let sp_value: u32 = SP_START;
        let x_value: u32 = 0xdFFF_00FF;
        let addr: u32 = 0x10000;

        let instructions = vec![
            Instruction::I32Const(addr.into()),
            Instruction::I32Const(x_value.into()),
            Instruction::I32Store(0.into()),
            Instruction::I32Const(addr.into()),
            Instruction::I32Load8S(3.into()),//I32Load8S
        ];

        let program = Program::new_with_memory(instructions, HashMap::new(), 0, 0);
        let mut runtime = Executor::new(program, SP1CoreOpts::default());
        runtime.run().unwrap();
        assert_eq!(
            runtime.state.memory.get(runtime.state.sp).unwrap().value as i8,
            ((x_value & 0xff00_0000) >> 24) as i8
        );
        assert_eq!( sp_value, runtime.state.sp + 4);
    }


    #[test]
    fn test_br() {
       let sp_value: u32 = SP_START;
        let x_value: u32 = 0x1;
        let addr: u32 = 0x10000;

        let instructions = vec![
            Instruction::I32Const(x_value.into()),
            Instruction::I32Const(x_value.into()),
            Instruction::I32Shl,
            Instruction::I32Const(x_value.into()),
            Instruction::I32Shl,
            Instruction::I32Const(x_value.into()),
            Instruction::Br(4.into()),
            Instruction::I32Shl,
        ];

        let program = Program::new_with_memory(instructions, HashMap::new(), 0, 0);
        let mut runtime = Executor::new(program, SP1CoreOpts::default());

        runtime.run().unwrap();
        assert_eq!(runtime.state.memory.get(runtime.state.sp).unwrap().value, ((1 << 1) << 1) << 1);
        assert_eq!( sp_value, runtime.state.sp + 4);
    }

    #[test]
    fn build_elf_branching() {
        let sp_value: u32 = SP_START;
        let x_value: u32 = 0x1;

        let instructions = vec![
            Instruction::I32Const(x_value.into()),
            Instruction::I32Const((x_value+1).into()),
            Instruction::I32Const((x_value+2).into()),
            Instruction::I32Add,
            Instruction::I32Add,
            Instruction::I32Const((5).into()),
            Instruction::BrIfNez(BranchOffset::from(16i32)),
            Instruction::I32Const((x_value+3).into()),
            Instruction::I32Const((x_value+4).into()),
            Instruction::I32Add,
            Instruction::I32Add,

        ];

        let program = Program::new_with_memory(instructions,HashMap::new(),0, 0);
        //  memory_image: BTreeMap::new() };
        let mut runtime = Executor::new(program, SP1CoreOpts::default());
        runtime.run().unwrap();

        println!("initial.sp {} , state.sp {}", sp_value, runtime.state.sp);
        assert_eq!(runtime.state.memory.get(runtime.state.sp).unwrap().value, 6);
    }

    #[test]
    fn test_local_get() {
        let sp_value: u32 = SP_START;
        let x_value: u32 = 0x12345;

        let instructions = vec![
            Instruction::I32Const((x_value+5).into()),
            Instruction::I32Const((x_value+4).into()),
            Instruction::I32Const((x_value+3).into()),
            Instruction::I32Const((x_value+2).into()),
            Instruction::I32Const((x_value+1).into()),
            Instruction::I32Const((x_value).into()),
            Instruction::LocalGet(6.into()),
            Instruction::LocalGet(6.into()),
            Instruction::I32Add,
        ];

        let program = Program::new_with_memory(instructions, HashMap::new(), 0, 0);
        //  memory_image: BTreeMap::new() };
        let mut runtime = Executor::new(program, SP1CoreOpts::default());
        runtime.run().unwrap();
        peek_stack(&runtime);
        assert_eq!(runtime.state.memory.get(runtime.state.sp).unwrap().value, x_value+5 + x_value+4);
        assert_eq!( sp_value, runtime.state.sp + 7*4);
    }

    #[test]
    fn test_local_set() {
        let sp_value: u32 = SP_START;
<<<<<<< HEAD
        let x_value: u32 = 80;

=======
        let x_value: u32 = 0x12345;

        let mut mem = HashMap::new();
       
>>>>>>> 920f7c91
        let instructions = vec![
            Instruction::I32Const((x_value+1).into()),
            Instruction::I32Const((x_value+2).into()),
            Instruction::I32Const((x_value+3).into()),
            Instruction::I32Const((x_value+4).into()),
            Instruction::I32Const((x_value+5).into()),
            Instruction::I32Const((x_value).into()),
            Instruction::LocalSet(5.into()),
        ];

        let program = Program::new_with_memory(instructions, HashMap::new(), 0, 0);
        //  memory_image: BTreeMap::new() };
        let mut runtime = Executor::new(program, SP1CoreOpts::default());
        runtime.run().unwrap();
        peek_stack(&runtime);
        println!("after sp: {}", runtime.state.sp);
        println!("after pos{}", (SP_START-runtime.state.sp)/4);
        assert_eq!(runtime.state.memory.get(runtime.state.sp + 16).unwrap().value, x_value);
    }
    #[test]
    fn test_locals() {
        let sp_value: u32 = SP_START;
        let x_value: u32 = 1;
        let y_value: u32 = 22;
        let z_value: u32 = 6;

        let instructions = vec![
            Instruction::I32Const(x_value.into()),
            Instruction::I32Const(y_value.into()),
            Instruction::I32Const(z_value.into()),
            Instruction::LocalGet(2.into()),
            Instruction::I32Add
        ];

        let program = Program::new_with_memory(instructions, HashMap::new(), 0, 0);
        //  memory_image: BTreeMap::new() };
        let mut runtime = Executor::new(program, SP1CoreOpts::default());
        println!("before {}", runtime.state.sp);
        runtime.run().unwrap();
        println!("after {}", runtime.state.sp);
        assert_eq!(runtime.state.memory.get(runtime.state.sp).unwrap().value, y_value+z_value);
    }

    #[test]
    fn test_local_tee() {
        let sp_value: u32 = SP_START;
        let x_value: u32 = 0x12345;

        let instructions = vec![
            Instruction::I32Const(x_value.into()),
            Instruction::I32Const((x_value + 2).into()),
            Instruction::I32Const((x_value + 3).into()),
            Instruction::I32Const((x_value + 4).into()),
            Instruction::I32Const((x_value + 7).into()),
            Instruction::LocalTee(16.into()), // get last element and put it into address (where address = last sp + 16)
        ];

        let program = Program::new_with_memory(instructions, HashMap::new(), 0, 0);
        //  memory_image: BTreeMap::new() };
        let mut runtime = Executor::new(program, SP1CoreOpts::default());
        runtime.run().unwrap();
        assert_eq!(runtime.state.sp, sp_value-20);
        assert_eq!(runtime.state.memory.get(runtime.state.sp).unwrap().value, x_value+7);
    }

    #[test]
    fn test_i32const() {
        let sp_value: u32 = SP_START;
        let x_value: u32 = 0x12345;
         let instructions = vec![
           Instruction::I32Const(x_value.into()),
        ];

        let program = Program::new_with_memory(instructions, HashMap::new(), 0, 0);
        //  memory_image: BTreeMap::new() };
        let mut runtime = Executor::new(program, SP1CoreOpts::default());
        runtime.run().unwrap();
        assert_eq!(runtime.state.sp, sp_value -4);
        assert_eq!(runtime.state.memory.get(runtime.state.sp).unwrap().value, x_value);
    }

    #[test]
    fn test_call_internal_and_return() {
        let sp_value: u32 = SP_START;
        let x_value: u32 = 0x3;
        let y_value: u32 = 0x5;
        let z_value: u32 = 0x7;
        let mut functions = vec![0,24];

        let instructions = vec![
            Instruction::I32Const(x_value.into()),
            Instruction::I32Const(y_value.into()),
            Instruction::I32Const(z_value.into()),
            Instruction::CallInternal(1u32.into()),
       // Instruction::Return(DropKeep::none()),
        Instruction::I32Add, Instruction::I32Add,
        Instruction::Return(DropKeep::none())];

        let program = Program::new_with_memory_and_func(instructions, HashMap::new(),functions, 0, 0);
        //  memory_image: BTreeMap::new() };
        let mut runtime = Executor::new(program, SP1CoreOpts::default());
        runtime.run().unwrap();
        assert_eq!(runtime.state.memory.get(runtime.state.sp).unwrap().value, x_value+y_value+z_value);
     }
    #[test]
    fn test_i32constwithAdd() {
        let sp_value: u32 = SP_START;
        let x_value: u32 = 0x12345;
        let y_value: u32 = 0x54321;


        let instructions = vec![
            Instruction::I32Const(x_value.into()),
            Instruction::I32Const(y_value.into()),
            Instruction::I32Add,
        ];

        let program = Program::new_with_memory(instructions, HashMap::new(), 0, 0);
        let mut runtime = Executor::new(program, SP1CoreOpts::default());
        runtime.run().unwrap();
        assert_eq!(runtime.state.sp, sp_value -4);
        assert_eq!(runtime.state.memory.get(runtime.state.sp).unwrap().value, x_value+y_value);
    }
}<|MERGE_RESOLUTION|>--- conflicted
+++ resolved
@@ -3114,11 +3114,7 @@
         let instructions = vec![
             Instruction::I32Const(addr.into()),
             Instruction::I32Const(x_value.into()),
-<<<<<<< HEAD
             Instruction::I32Store(0.into()),
-=======
-            Instruction::I32Store8(1.into()),
->>>>>>> 920f7c91
             Instruction::I32Const(addr.into()),
             Instruction::I32Load8U(1.into()),
         ];
@@ -3243,16 +3239,13 @@
     #[test]
     fn test_local_set() {
         let sp_value: u32 = SP_START;
-<<<<<<< HEAD
         let x_value: u32 = 80;
 
-=======
-        let x_value: u32 = 0x12345;
-
-        let mut mem = HashMap::new();
-       
->>>>>>> 920f7c91
-        let instructions = vec![
+        let instructions = vec![
+            Instruction::I32Const((x_value+1).into()),
+            Instruction::I32Const((x_value+2).into()),
+            Instruction::I32Const((x_value+3).into()),
+            Instruction::I32Const((x_value+4).into()),
             Instruction::I32Const((x_value+1).into()),
             Instruction::I32Const((x_value+2).into()),
             Instruction::I32Const((x_value+3).into()),

--- conflicted
+++ resolved
@@ -1036,12 +1036,8 @@
                 res = res_i32 as u32;
                 next_sp = sp + 4;
                 res_is_writtten_back_to_stack = true;
-<<<<<<< HEAD
-            }
-=======
 
             },
->>>>>>> 66639d8e
             Instruction::ConstRef(const_ref) => todo!(),
             Instruction::I32Eqz => {
                 // do not emit alu and event are generated in emit_cpu_dep
@@ -2878,57 +2874,36 @@
     fn test_local_get() {
         let sp_value: u32 = SP_START;
         let x_value: u32 = 0x12345;
-<<<<<<< HEAD
-=======
-
->>>>>>> 66639d8e
 
         let mut mem = HashMap::new();
         mem.insert(sp_value, x_value);
         mem.insert(sp_value - 20, x_value + 5);
 
-<<<<<<< HEAD
-        let instructions = vec![Instruction::LocalGet(20.into())];
-=======
         let instructions = vec![
            Instruction::LocalGet(20.into()),
 
         ];
->>>>>>> 66639d8e
 
         let program = Program::new_with_memory(instructions, mem, 0, 0);
         //  memory_image: BTreeMap::new() };
         let mut runtime = Executor::new(program, SP1CoreOpts::default());
         runtime.run().unwrap();
-<<<<<<< HEAD
-        println!("after {}", runtime.state.sp);
-        assert_eq!(runtime.state.memory.get(runtime.state.sp).unwrap().value, x_value + 5);
-=======
         assert_eq!(runtime.state.memory.get(runtime.state.sp).unwrap().value, x_value+5);
->>>>>>> 66639d8e
     }
 
     #[test]
     fn test_local_set() {
         let sp_value: u32 = SP_START;
         let x_value: u32 = 0x12345;
-<<<<<<< HEAD
-=======
-
->>>>>>> 66639d8e
 
         let mut mem = HashMap::new();
         mem.insert(sp_value, x_value);
         mem.insert(sp_value - 16, x_value + 5);
 
-<<<<<<< HEAD
-        let instructions = vec![Instruction::LocalSet(16.into())];
-=======
         let instructions = vec![
            Instruction::LocalSet(16.into()),
 
         ];
->>>>>>> 66639d8e
 
         let program = Program::new_with_memory(instructions, mem, 0, 0);
         //  memory_image: BTreeMap::new() };
@@ -2955,13 +2930,7 @@
             Instruction::I32Add
         ];
 
-        let program = Program {
-            instructions,
-            pc_base: 0,
-            pc_start: 0,
-            memory_image: mem,
-            preprocessed_shape: None,
-        };
+        let program = Program::new_with_memory(instructions, mem, 0, 0);
         //  memory_image: BTreeMap::new() };
         let mut runtime = Executor::new(program, SP1CoreOpts::default());
         println!("before {}", runtime.state.sp);
@@ -2974,23 +2943,15 @@
     fn test_local_tee() {
         let sp_value: u32 = SP_START;
         let x_value: u32 = 0x12345;
-<<<<<<< HEAD
-=======
-
->>>>>>> 66639d8e
 
         let mut mem = HashMap::new();
         mem.insert(sp_value, x_value);
         mem.insert(sp_value - 16, x_value + 5);
 
-<<<<<<< HEAD
-        let instructions = vec![Instruction::LocalTee(16.into())];
-=======
         let instructions = vec![
            Instruction::LocalTee(16.into()),
 
         ];
->>>>>>> 66639d8e
 
         let program = Program::new_with_memory(instructions, mem, 0, 0);
         //  memory_image: BTreeMap::new() };
@@ -3005,24 +2966,16 @@
         let sp_value: u32 = SP_START;
         let x_value: u32 = 0x12345;
         let y_value: u32 = 0x54321;
-<<<<<<< HEAD
+
 
         let mut mem = HashMap::new();
         mem.insert(sp_value, x_value);
 
-        let instructions = vec![Instruction::I32Const(y_value.into())];
-=======
-
-
-        let mut mem = HashMap::new();
-        mem.insert(sp_value, x_value);
-
 
         let instructions = vec![
            Instruction::I32Const(y_value.into()),
 
         ];
->>>>>>> 66639d8e
 
         let program = Program::new_with_memory(instructions, mem, 0, 0);
         //  memory_image: BTreeMap::new() };
@@ -3031,7 +2984,6 @@
         assert_eq!(runtime.state.sp, sp_value + 4);
         assert_eq!(runtime.state.memory.get(runtime.state.sp).unwrap().value, y_value);
     }
-<<<<<<< HEAD
 
     #[test]
     fn test_call_internal_and_return() {
@@ -3053,8 +3005,7 @@
         //  memory_image: BTreeMap::new() };
         let mut runtime = Executor::new(program, SP1CoreOpts::default());
         runtime.run().unwrap();
-        
-=======
+    } 
     #[test]
     fn test_i32constwithAdd() {
         let sp_value: u32 = SP_START;
@@ -3071,18 +3022,11 @@
 
         ];
 
-        let program = Program {
-            instructions,
-            pc_base: 0,
-            pc_start: 0,
-            memory_image: mem,
-            preprocessed_shape: None,
-        };
+        let program = Program::new_with_memory(instructions, mem, 0, 0);
         //  memory_image: BTreeMap::new() };
         let mut runtime = Executor::new(program, SP1CoreOpts::default());
         runtime.run().unwrap();
         //assert_eq!(runtime.state.sp, sp_value+4);
->>>>>>> 66639d8e
         assert_eq!(runtime.state.memory.get(runtime.state.sp).unwrap().value, x_value+y_value);
     }
 }
#[cfg(feature = "profiling")]
use std::{fs::File, io::BufWriter};
use std::{str::FromStr, sync::Arc};

#[cfg(feature = "profiling")]
use crate::profiler::Profiler;
use crate::{
    dependencies::{emit_branch_dependencies, emit_divrem_dependencies, emit_memory_dependencies},
    estimator::RecordEstimator,
    events::{ConstEvent, SysStateEvent, SyscallEvent},
    syscalls, SP_START,
};

use clap::ValueEnum;
use enum_map::EnumMap;
use hashbrown::HashMap;

use rwasm::{ExecutionEngine, ExecutorConfig, Opcode, RwasmExecutor, Store};
use serde::{Deserialize, Serialize};
use serde_json::value;
use sp1_primitives::consts::BABYBEAR_PRIME;
use sp1_stark::{air::PublicValues, SP1CoreOpts};
use strum::IntoEnumIterator;
use thiserror::Error;

use crate::{
    context::{IoOptions, SP1Context},
    // dependencies::{
    //   emit_branch_dependencies, emit_divrem_dependencies,
    //      emit_memory_dependencies,
    // },TODO: redo dependecies
    estimate_riscv_lde_size,
    events::{
        AluEvent, BranchEvent, CpuEvent, MemInstrEvent, MemoryInitializeFinalizeEvent,
        MemoryLocalEvent, MemoryReadRecord, MemoryRecord, MemoryRecordEnum, MemoryWriteRecord,
        NUM_LOCAL_MEMORY_ENTRIES_PER_ROW_EXEC,
    },
    hook::{HookEnv, HookRegistry},
    memory::{Entry, Memory},
    pad_rv32im_event_counts,
    record::{ExecutionRecord, MemoryAccessRecord},
    report::ExecutionReport,
    state::{ExecutionState, ForkState},
    subproof::SubproofVerifier,
    syscalls::{default_syscall_map, Syscall, SyscallCode, SyscallContext},
    CoreAirId,
    MaximalShapes,
    Program,
    RwasmAirId,
};

/// The default increment for the program counter.  Is used for all opcodes except
/// for branches and jumps.
pub const DEFAULT_PC_INC: u32 = 4;
/// This is used in the `InstrEvent` to indicate that the opcode is not from the CPU.
/// A valid pc should be divisible by 4, so we use 1 to indicate that the pc is not used.
pub const UNUSED_PC: u32 = 1;

/// The maximum number of opcodes in a program.
pub const MAX_PROGRAM_SIZE: usize = 1 << 22;

#[derive(Debug, Clone, Copy, PartialEq, Eq)]
/// Whether to verify deferred proofs during execution.
pub enum DeferredProofVerification {
    /// Verify deferred proofs during execution.
    Enabled,
    /// Skip verification of deferred proofs
    Disabled,
}

impl From<bool> for DeferredProofVerification {
    fn from(value: bool) -> Self {
        if value {
            DeferredProofVerification::Enabled
        } else {
            DeferredProofVerification::Disabled
        }
    }
}

/// An executor for the SP1 RISC-V zkVM.
///
/// The exeuctor is responsible for executing a user program and tracing important events which
/// occur during execution (i.e., memory reads, alu operations, etc).
pub struct Executor<'a> {
    /// The program.
    pub program: Arc<Program>,

    pub store: Store<()>,

    pub engine: ExecutionEngine,

    /// The state of the execution.
    pub state: ExecutionState,

    /// Memory addresses that were touched in this batch of shards. Used to minimize the size of
    /// checkpoints.
    pub memory_checkpoint: Memory<Option<MemoryRecord>>,

    /// Memory addresses that were initialized in this batch of shards. Used to minimize the size of
    /// checkpoints. The value stored is whether or not it had a value at the beginning of the batch.
    pub uninitialized_memory_checkpoint: Memory<bool>,

    /// Report of the program execution.
    pub report: ExecutionReport,

    /// The mode the executor is running in.
    pub executor_mode: ExecutorMode,

    /// The memory accesses for the current cycle.
    pub memory_accesses: MemoryAccessRecord,

    /// Whether the runtime is in constrained mode or not.
    ///
    /// In unconstrained mode, any events, clock, register, or memory changes are reset after
    /// leaving the unconstrained block. The only thing preserved is writes to the input
    /// stream.
    pub unconstrained: bool,

    /// Whether we should write to the report.
    pub print_report: bool,

    /// Data used to estimate total trace area.
    pub record_estimator: Option<Box<RecordEstimator>>,

    /// Whether we should emit global memory init and finalize events. This can be enabled in
    /// Checkpoint mode and disabled in Trace mode.
    pub emit_global_memory_events: bool,

    /// The maximum size of each shard.
    pub shard_size: u32,

    /// The maximum number of shards to execute at once.
    pub shard_batch_size: u32,

    /// The maximum number of cycles for a syscall.
    pub max_syscall_cycles: u32,

    /// The mapping between syscall codes and their implementations.
    pub syscall_map: HashMap<SyscallCode, Arc<dyn Syscall>>,

    /// The options for the runtime.
    pub opts: SP1CoreOpts,

    /// The maximum number of cpu cycles to use for execution.
    pub max_cycles: Option<u64>,

    /// The current trace of the execution that is being collected.
    pub record: Box<ExecutionRecord>,

    /// The collected records, split by cpu cycles.
    pub records: Vec<Box<ExecutionRecord>>,

    /// Local memory access events.
    pub local_memory_access: HashMap<u32, MemoryLocalEvent>,

    /// A counter for the number of cycles that have been executed in certain functions.
    pub cycle_tracker: HashMap<String, (u64, u32)>,

    /// A buffer for stdout and stderr IO.
    pub io_buf: HashMap<u32, String>,

    /// The ZKVM program profiler.
    ///
    /// Keeps track of the number of cycles spent in each function.
    #[cfg(feature = "profiling")]
    pub profiler: Option<(Profiler, BufWriter<File>)>,

    /// The state of the runtime when in unconstrained mode.
    pub unconstrained_state: Box<ForkState>,

    /// Statistics for event counts.
    pub local_counts: LocalCounts,

    /// Verifier used to sanity check `verify_sp1_proof` during runtime.
    pub subproof_verifier: Option<&'a dyn SubproofVerifier>,

    /// Registry of hooks, to be invoked by writing to certain file descriptors.
    pub hook_registry: HookRegistry<'a>,

    /// The maximal shapes for the program.
    pub maximal_shapes: Option<MaximalShapes>,

    /// The costs of the program.
    pub costs: HashMap<RwasmAirId, u64>,

    /// Skip deferred proof verification. This check is informational only, not related to circuit
    /// correctness.
    pub deferred_proof_verification: DeferredProofVerification,

    /// The frequency to check the stopping condition.
    pub shape_check_frequency: u64,

    /// Early exit if the estimate LDE size is too big.
    pub lde_size_check: bool,

    /// The maximum LDE size to allow.
    pub lde_size_threshold: u64,

    /// The options for the IO.
    pub io_options: IoOptions<'a>,

    /// Temporary event counts for the current shard. This is a field to reuse memory.
    event_counts: EnumMap<RwasmAirId, u64>,
}

/// The different modes the executor can run in.
#[derive(Debug, Clone, Copy, PartialEq, Eq, Serialize, Deserialize, ValueEnum)]
pub enum ExecutorMode {
    /// Run the execution with no tracing or checkpointing.
    Simple,
    /// Run the execution with checkpoints for memory.
    Checkpoint,
    /// Run the execution with full tracing of events.
    Trace,
    /// Run the execution with full tracing of events and size bounds for shape collection.
    ShapeCollection,
}

/// Information about event counts which are relevant for shape fixing.
#[derive(Debug, Default, Clone, PartialEq, Eq)]
pub struct LocalCounts {
    /// The event counts.
    pub event_counts: Box<EnumMap<u8, u64>>,
    /// The number of syscalls sent globally in the current shard.
    pub syscalls_sent: usize,
    /// The number of addresses touched in this shard.
    pub local_mem: usize,
}

/// Errors that the [``Executor``] can throw.
#[derive(Error, Debug, Serialize, Deserialize, PartialEq, Eq)]
pub enum ExecutionError {
    /// The execution failed with a non-zero exit code.
    #[error("execution failed with exit code {0}")]
    HaltWithNonZeroExitCode(u32),

    /// The execution failed with an invalid memory access.
    #[error("invalid memory access for opcode {0} and address {1}")]
    InvalidMemoryAccess(Opcode, u32),

    /// The execution failed with an unimplemented syscall.
    #[error("unimplemented syscall {0}")]
    UnsupportedSyscall(u32),

    /// The execution failed with a breakpoint.
    #[error("breakpoint encountered")]
    Breakpoint(),

    /// The execution failed with an exceeded cycle limit.
    #[error("exceeded cycle limit of {0}")]
    ExceededCycleLimit(u64),

    /// The execution failed because the syscall was called in unconstrained mode.
    #[error("syscall called in unconstrained mode")]
    InvalidSyscallUsage(u64),

    /// The execution failed with an unimplemented feature.
    #[error("got unimplemented as opcode")]
    Unimplemented(),

    /// The program ended in unconstrained mode.
    #[error("program ended in unconstrained mode")]
    EndInUnconstrained(),

    /// The program ended in unconstrained mode.
    #[error("runtime divided by zero")]
    DividedByZero(),

    /// The unconstrained cycle limit was exceeded.
    #[error("unconstrained cycle limit exceeded")]
    UnconstrainedCycleLimitExceeded(u64),
}

impl<'a> Executor<'a> {
    /// Create a new [``Executor``] from a program and options.
    #[must_use]
    pub fn new(program: Program, opts: SP1CoreOpts) -> Self {
        Self::with_context(program, opts, SP1Context::default())
    }

    /// WARNING: This function's API is subject to change without a major version bump.
    ///
    /// If the feature `"profiling"` is enabled, this sets up the profiler. Otherwise, it does nothing.
    /// The argument `elf_bytes` must describe the same program as `self.program`.
    ///
    /// The profiler is configured by the following environment variables:
    ///
    /// - `TRACE_FILE`: writes Gecko traces to this path. If unspecified, the profiler is disabled.
    /// - `TRACE_SAMPLE_RATE`: The period between clock cycles where samples are taken. Defaults to 1.
    #[inline]
    #[allow(unused_variables)]
    pub fn maybe_setup_profiler(&mut self, elf_bytes: &[u8]) {
        #[cfg(feature = "profiling")]
        {
            let trace_buf = std::env::var("TRACE_FILE").ok().map(|file| {
                let file = File::create(file).unwrap();
                BufWriter::new(file)
            });

            if let Some(trace_buf) = trace_buf {
                eprintln!("Profiling enabled");

                let sample_rate = std::env::var("TRACE_SAMPLE_RATE")
                    .ok()
                    .and_then(|rate| {
                        eprintln!("Profiling sample rate: {rate}");
                        rate.parse::<u32>().ok()
                    })
                    .unwrap_or(1);

                self.profiler = Some((
                    Profiler::new(elf_bytes, sample_rate as u64)
                        .expect("Failed to create profiler"),
                    trace_buf,
                ));
            }
        }
    }

    /// Create a new runtime from a program, options, and a context.
    #[must_use]
    pub fn with_context(program: Program, opts: SP1CoreOpts, context: SP1Context<'a>) -> Self {
        // Create a shared reference to the program.
        let program = Arc::new(program);
        let rwasm_config = ExecutorConfig::default();
        let store = Store::new(rwasm_config, ());
        let engine = ExecutionEngine::new();

        // Create a default record with the program.
        let record = ExecutionRecord::new(program.clone());

        // Determine the maximum number of cycles for any syscall.
        let syscall_map = default_syscall_map();
        let max_syscall_cycles =
            syscall_map.values().map(|syscall| syscall.num_extra_cycles()).max().unwrap_or(0);

        let hook_registry = context.hook_registry.unwrap_or_default();

        let costs: HashMap<String, usize> =
            serde_json::from_str(include_str!("./artifacts/rv32im_costs.json")).unwrap();
        let costs: HashMap<RwasmAirId, usize> =
            costs.into_iter().map(|(k, v)| (RwasmAirId::from_str(&k).unwrap(), v)).collect();

        Self {
            record: Box::new(record),
            records: vec![],
            state: ExecutionState::new(0u32),
            program,
            store,
            engine,
            memory_accesses: MemoryAccessRecord::default(),
            shard_size: (opts.shard_size as u32) * 4,
            shard_batch_size: opts.shard_batch_size as u32,
            cycle_tracker: HashMap::new(),
            io_buf: HashMap::new(),
            #[cfg(feature = "profiling")]
            profiler: None,
            unconstrained: false,
            unconstrained_state: Box::new(ForkState::default()),
            syscall_map,
            executor_mode: ExecutorMode::Trace,
            emit_global_memory_events: true,
            max_syscall_cycles,
            report: ExecutionReport::default(),
            local_counts: LocalCounts::default(),
            print_report: false,
            record_estimator: None,
            subproof_verifier: context.subproof_verifier,
            hook_registry,
            opts,
            max_cycles: context.max_cycles,
            deferred_proof_verification: context.deferred_proof_verification.into(),
            memory_checkpoint: Memory::default(),
            uninitialized_memory_checkpoint: Memory::default(),
            local_memory_access: HashMap::new(),
            maximal_shapes: None,
            costs: costs.into_iter().map(|(k, v)| (k, v as u64)).collect(),
            shape_check_frequency: 16,
            lde_size_check: false,
            lde_size_threshold: 0,
            event_counts: EnumMap::default(),
            io_options: context.io_options,
        }
    }

    /// Invokes a hook with the given file descriptor `fd` with the data `buf`.
    ///
    /// # Errors
    ///
    /// If the file descriptor is not found in the [``HookRegistry``], this function will return an
    /// error.
    pub fn hook(&self, fd: u32, buf: &[u8]) -> eyre::Result<Vec<Vec<u8>>> {
        Ok(self
            .hook_registry
            .get(fd)
            .ok_or(eyre::eyre!("no hook found for file descriptor {}", fd))?
            .invoke_hook(self.hook_env(), buf))
    }

    /// Prepare a `HookEnv` for use by hooks.
    #[must_use]
    pub fn hook_env<'b>(&'b self) -> HookEnv<'b, 'a> {
        HookEnv { runtime: self }
    }

    /// Recover runtime state from a program and existing execution state.
    #[must_use]
    pub fn recover(program: Program, state: ExecutionState, opts: SP1CoreOpts) -> Self {
        let mut runtime = Self::new(program, opts);
        runtime.state = state;
        // Disable deferred proof verification since we're recovering from a checkpoint, and the
        // checkpoint creator already had a chance to check the proofs.
        runtime.deferred_proof_verification = DeferredProofVerification::Disabled;
        runtime
    }

    /// Get the current value of a word.
    ///
    /// Assumes `addr` is a valid memory address, not a register.
    #[must_use]
    pub fn word(&mut self, addr: u32) -> u32 {
        #[allow(clippy::single_match_else)]
        let record = self.state.memory.page_table.get(addr);

        if self.executor_mode == ExecutorMode::Checkpoint || self.unconstrained {
            match record {
                Some(record) => {
                    self.memory_checkpoint.page_table.entry(addr).or_insert_with(|| Some(*record));
                }
                None => {
                    self.memory_checkpoint.page_table.entry(addr).or_insert(None);
                }
            }
        }

        match record {
            Some(record) => record.value,
            None => 0,
        }
    }

    /// Get the current value of a byte.
    ///
    /// Assumes `addr` is a valid memory address, not a register.
    #[must_use]
    pub fn byte(&mut self, addr: u32) -> u8 {
        let word = self.word(addr - addr % 4);
        (word >> ((addr % 4) * 8)) as u8
    }

    /// Get the current timestamp for a given memory access position.
    #[must_use]
    pub const fn timestamp(&self) -> u32 {
        self.state.clk
    }

    /// Get the current shard.
    #[must_use]
    #[inline]
    pub fn shard(&self) -> u32 {
        self.state.current_shard
    }

    /// Read a word from memory and create an access record.
    pub fn mr(
        &mut self,
        addr: u32,
        shard: u32,
        timestamp: u32,
        local_memory_access: Option<&mut HashMap<u32, MemoryLocalEvent>>,
    ) -> MemoryReadRecord {
        // Check that the memory address is within the babybear field and not within the registers'
        // address space.  Also check that the address is aligned.
        if addr % 4 != 0 || addr >= BABYBEAR_PRIME {
            panic!("Invalid memory access: addr={addr}");
        }

        // Get the memory record entry.
        let entry = self.state.memory.page_table.entry(addr);
        if self.executor_mode == ExecutorMode::Checkpoint || self.unconstrained {
            match entry {
                Entry::Occupied(ref entry) => {
                    let record = entry.get();
                    self.memory_checkpoint.page_table.entry(addr).or_insert_with(|| Some(*record));
                }
                Entry::Vacant(_) => {
                    self.memory_checkpoint.page_table.entry(addr).or_insert(None);
                }
            }
        }

        // If we're in unconstrained mode, we don't want to modify state, so we'll save the
        // original state if it's the first time modifying it.
        if self.unconstrained {
            let record = match entry {
                Entry::Occupied(ref entry) => Some(entry.get()),
                Entry::Vacant(_) => None,
            };
            self.unconstrained_state.memory_diff.entry(addr).or_insert(record.copied());
        }

        // If it's the first time accessing this address, initialize previous values.
        let record: &mut MemoryRecord = match entry {
            Entry::Occupied(entry) => entry.into_mut(),
            Entry::Vacant(entry) => {
                // If addr has a specific value to be initialized with, use that, otherwise 0.
                let value = self.state.uninitialized_memory.page_table.get(addr).unwrap_or(&0);
                self.uninitialized_memory_checkpoint
                    .page_table
                    .entry(addr)
                    .or_insert_with(|| *value != 0);
                entry.insert(MemoryRecord { value: *value, shard: 0, timestamp: 0 })
            }
        };

        // We update the local memory counter in two cases:
        //  1. This is the first time the address is touched, this corresponds to the
        //     condition record.shard != shard.
        //  2. The address is being accessed in a syscall. In this case, we need to send it. We use
        //     local_memory_access to detect this. *WARNING*: This means that we are counting
        //     on the .is_some() condition to be true only in the SyscallContext.
        if !self.unconstrained && (record.shard != shard || local_memory_access.is_some()) {
            self.local_counts.local_mem += 1;
        }

        if !self.unconstrained {
            if let Some(estimator) = &mut self.record_estimator {
                if record.shard != shard {
                    estimator.current_local_mem += 1;
                }
                let current_touched_compressed_addresses = if local_memory_access.is_some() {
                    &mut estimator.current_precompile_touched_compressed_addresses
                } else {
                    &mut estimator.current_touched_compressed_addresses
                };
                current_touched_compressed_addresses.insert(addr >> 2);
            }
        }

        let prev_record = *record;
        record.shard = shard;
        record.timestamp = timestamp;

        if !self.unconstrained && self.executor_mode == ExecutorMode::Trace {
            let local_memory_access = if let Some(local_memory_access) = local_memory_access {
                local_memory_access
            } else {
                &mut self.local_memory_access
            };

            local_memory_access
                .entry(addr)
                .and_modify(|e| {
                    e.final_mem_access = *record;
                })
                .or_insert(MemoryLocalEvent {
                    addr,
                    initial_mem_access: prev_record,
                    final_mem_access: *record,
                });
        }

        // Construct the memory read record.
        MemoryReadRecord::new(
            record.value,
            record.shard,
            record.timestamp,
            prev_record.shard,
            prev_record.timestamp,
        )
    }

    /// Write a word to memory and create an access record.
    pub fn mw(
        &mut self,
        addr: u32,
        value: u32,
        shard: u32,
        timestamp: u32,
        local_memory_access: Option<&mut HashMap<u32, MemoryLocalEvent>>,
    ) -> MemoryWriteRecord {
        // Check that the memory address is within the babybear field and not within the registers'
        // address space.  Also check that the address is aligned.
        if addr % 4 != 0 || addr >= BABYBEAR_PRIME {
            panic!("Invalid memory access: addr={addr}");
        }

        // Get the memory record entry.
        let entry = self.state.memory.page_table.entry(addr);
        if self.executor_mode == ExecutorMode::Checkpoint || self.unconstrained {
            match entry {
                Entry::Occupied(ref entry) => {
                    let record = entry.get();
                    self.memory_checkpoint.page_table.entry(addr).or_insert_with(|| Some(*record));
                }
                Entry::Vacant(_) => {
                    self.memory_checkpoint.page_table.entry(addr).or_insert(None);
                }
            }
        }
        // If we're in unconstrained mode, we don't want to modify state, so we'll save the
        // original state if it's the first time modifying it.
        if self.unconstrained {
            let record = match entry {
                Entry::Occupied(ref entry) => Some(entry.get()),
                Entry::Vacant(_) => None,
            };
            self.unconstrained_state.memory_diff.entry(addr).or_insert(record.copied());
        }
        // If it's the first time accessing this address, initialize previous values.
        let record: &mut MemoryRecord = match entry {
            Entry::Occupied(entry) => entry.into_mut(),
            Entry::Vacant(entry) => {
                // If addr has a specific value to be initialized with, use that, otherwise 0.
                let value = self.state.uninitialized_memory.page_table.get(addr).unwrap_or(&0);
                self.uninitialized_memory_checkpoint
                    .page_table
                    .entry(addr)
                    .or_insert_with(|| *value != 0);

                entry.insert(MemoryRecord { value: *value, shard: 0, timestamp: 0 })
            }
        };

        // We update the local memory counter in two cases:
        //  1. This is the first time the address is touched, this corresponds to the
        //     condition record.shard != shard.
        //  2. The address is being accessed in a syscall. In this case, we need to send it. We use
        //     local_memory_access to detect this. *WARNING*: This means that we are counting
        //     on the .is_some() condition to be true only in the SyscallContext.
        if !self.unconstrained && (record.shard != shard || local_memory_access.is_some()) {
            self.local_counts.local_mem += 1;
        }

        if !self.unconstrained {
            if let Some(estimator) = &mut self.record_estimator {
                if record.shard != shard {
                    estimator.current_local_mem += 1;
                }
                let current_touched_compressed_addresses = if local_memory_access.is_some() {
                    &mut estimator.current_precompile_touched_compressed_addresses
                } else {
                    &mut estimator.current_touched_compressed_addresses
                };
                current_touched_compressed_addresses.insert(addr >> 2);
            }
        }

        let prev_record = *record;
        record.value = value;
        record.shard = shard;
        record.timestamp = timestamp;
        if !self.unconstrained && self.executor_mode == ExecutorMode::Trace {
            let local_memory_access = if let Some(local_memory_access) = local_memory_access {
                local_memory_access
            } else {
                &mut self.local_memory_access
            };

            local_memory_access
                .entry(addr)
                .and_modify(|e| {
                    e.final_mem_access = *record;
                })
                .or_insert(MemoryLocalEvent {
                    addr,
                    initial_mem_access: prev_record,
                    final_mem_access: *record,
                });
        }

        // Construct the memory write record.
        MemoryWriteRecord::new(
            record.value,
            record.shard,
            record.timestamp,
            prev_record.value,
            prev_record.shard,
            prev_record.timestamp,
        )
    }

    /// Emit events for this cycle.
    #[allow(clippy::too_many_arguments)]
    fn emit_events(
        &mut self,
        clk: u32,
        next_pc: u32,
        sp: u32,
        opcode: Opcode,
        syscall_code: SyscallCode,
        arg1: u32,
        arg2: u32,
        res: u32,
        record: MemoryAccessRecord,
    ) {
        self.emit_cpu(clk, next_pc, sp, arg1, arg2, res, record, 0u32);

        if opcode.is_alu_instruction() {
            self.emit_alu_event(opcode, arg1, arg2, res);
        } else if opcode.is_memory_load_instruction() || opcode.is_memory_store_instruction() {
            self.emit_mem_instr_event(opcode, arg1, arg2, res,record);
        } else if opcode.is_branch_instruction() {
            self.emit_branch_event(opcode, arg1, arg2, res, next_pc);
        } else if opcode.is_ecall_instruction() {
            self.emit_syscall_event(clk, record.arg1_record, syscall_code, arg2, res, next_pc);
        } else if opcode.is_const_instruction() {
            self.emit_const_event(opcode);
        } else if opcode.is_state_instrucition()    {
             #[cfg(debug_assertions)]
            {
                println!("sys_state_event not generated here");
            }
        }else {
            println!("no event :ins:{:?},", opcode);
        }
    }

    /// Emit a CPU event.
    #[allow(clippy::too_many_arguments)]
    #[inline]
    fn emit_cpu(
        &mut self,
        clk: u32,
        next_pc: u32,
        sp: u32,
        arg1: u32,
        arg2: u32,
        res: u32,
        record: MemoryAccessRecord,
        exit_code: u32,
    ) {
        self.record.cpu_events.push(CpuEvent {
            clk,
            pc: self.state.pc,
            next_pc,
            sp,
            next_sp: self.state.sp,
            res,
            res_record: record.res_record,
            arg1,
            arg1_record: record.arg1_record,
            arg2,
            arg2_record: record.arg2_record,
            exit_code,
        });
    }

    /// Emit an ALU event.
    fn emit_alu_event(&mut self, opcode: Opcode, arg1: u32, arg2: u32, res: u32) {
        let event =
            AluEvent { pc: self.state.pc, opcode, a: res, b: arg1, c: arg2, code: opcode.code() };
        match opcode {
            Opcode::I32Add => {
                self.record.add_events.push(event);
            }
            Opcode::I32Sub => {
                self.record.sub_events.push(event);
            }
            Opcode::I32Xor | Opcode::I32Or | Opcode::I32And => {
                self.record.bitwise_events.push(event);
            }
            Opcode::I32Shl => {
                self.record.shift_left_events.push(event);
            }
            Opcode::I32ShrS | Opcode::I32ShrU => {
                self.record.shift_right_events.push(event);
            }
            Opcode::I32GeS
            | Opcode::I32GtS
            | Opcode::I32GeU
            | Opcode::I32GtU
            | Opcode::I32LeS
            | Opcode::I32LeU
            | Opcode::I32LtS
            | Opcode::I32LtU
            | Opcode::I32LeU
            | Opcode::I32Eq
            | Opcode::I32Eqz
            | Opcode::I32Ne => {
                let use_signed_comparison = matches!(
                    opcode,
                    Opcode::I32GeS | Opcode::I32GtS | Opcode::I32LeS | Opcode::I32LtS
                );
                let arg1_lt_arg2 = if use_signed_comparison {
                    (event.b as i32) < (event.c as i32)
                } else {
                    event.b < event.c
                };
                let arg1_gt_arg2 = if use_signed_comparison {
                    (event.b as i32) > (event.c as i32)
                } else {
                    event.b > event.c
                };
                let cmp_ins = {
                    if use_signed_comparison {
                        Opcode::I32LtS
                    } else {
                        Opcode::I32LtU
                    }
                };
                let lt_comp_event = AluEvent {
                    pc: UNUSED_PC,
                    opcode: cmp_ins,
                    a: arg1_lt_arg2 as u32,
                    b: event.b,
                    c: event.c,
                    code: cmp_ins.code(),
                };
                let gt_comp_event = AluEvent {
                    pc: UNUSED_PC,
                    opcode: cmp_ins,
                    a: arg1_gt_arg2 as u32,
                    b: event.c,
                    c: event.b,
                    code: cmp_ins.code(),
                };
                self.record.lt_events.push(gt_comp_event);
                self.record.lt_events.push(lt_comp_event);
            }
            Opcode::I32Mul => {
                self.record.mul_events.push(event);
            }
            Opcode::I32DivS | Opcode::I32DivU | Opcode::I32RemS | Opcode::I32RemU => {
                self.record.divrem_events.push(event);
                emit_divrem_dependencies(self, event);
            }
            Opcode::I32Rotl | Opcode::I32Rotr => {
                todo!();
            }
            _ => unreachable!(),
        }
    }

    // Emit a memory opcode event.
    #[inline]
    fn emit_mem_instr_event(&mut self, opcode: Opcode, arg1: u32, arg2: u32, res: u32,record:MemoryAccessRecord) {
        println!("record in emit:{:?}",record.memory.expect("Must have memory access"));
        let event = MemInstrEvent {
            shard: self.shard(),
            clk: self.state.clk,
            pc: self.state.pc,
            opcode,
            raw_addr: arg1,
            offset: arg2,
            res,
            mem_access: record.memory.expect("Must have memory access"),
        };

        self.record.memory_instr_events.push(event);
        emit_memory_dependencies(
            self,
            event,
        );
    }

    // Emit a branch event.
    #[inline]
    fn emit_branch_event(&mut self, opcode: Opcode, arg1: u32, arg2: u32, res: u32, next_pc: u32) {
        let event = BranchEvent { pc: self.state.pc, next_pc, opcode, res, arg1, arg2 };
        self.record.branch_events.push(event);
        emit_branch_dependencies(self, event);
    }

    // /// Emit an AUIPC event.
    // #[inline]
    // fn emit_auipc_event(&mut self, opcode: &Opcode, a: u32, b: u32, c: u32, op_a_0: bool) {
    //     let event = AUIPCEvent::new(self.state.pc, opcode, a, b, c, op_a_0);
    //     self.record.auipc_events.push(event);
    //     emit_auipc_dependency(self, event);
    // }

    /// Create a syscall event.
    #[allow(clippy::too_many_arguments)]
    #[inline]
    pub(crate) fn syscall_event(
        &self,
        clk: u32,
        a_record: Option<MemoryRecordEnum>,
        op_a_0: Option<bool>,
        syscall_code: SyscallCode,
        arg1: u32,
        arg2: u32,
        next_pc: u32,
    ) -> SyscallEvent {
        let (write, is_real) = match a_record {
            Some(MemoryRecordEnum::Write(record)) => (record, true),
            _ => (MemoryWriteRecord::default(), false),
        };

        // If op_a_0 is None, then we assume it is not register 0.  Note that this will happen
        // for syscall events that are created within the precompiles' execute function.  Those events will be
        // added to precompile tables, which wouldn't use the op_a_0 field.  Note that we can't make
        // the op_a_0 field an Option<bool> in SyscallEvent because of the cbindgen.
        let op_a_0 = op_a_0.unwrap_or(false);

        SyscallEvent {
            shard: self.shard(),
            clk,
            pc: self.state.pc,
            next_pc,
            a_record: write,
            a_record_is_real: is_real,
            op_a_0,
            syscall_code,
            syscall_id: syscall_code.syscall_id(),
            arg1,
            arg2,
        }
    }

    /// Emit a syscall event.
    #[allow(clippy::too_many_arguments)]
    fn emit_syscall_event(
        &mut self,
        clk: u32,
        a_record: Option<MemoryRecordEnum>,
        syscall_code: SyscallCode,
        arg1: u32,
        arg2: u32,
        next_pc: u32,
    ) {
        let syscall_event =
            self.syscall_event(clk, a_record, Some(true), syscall_code, arg1, arg2, next_pc);

        self.record.syscall_events.push(syscall_event);
    }

    // Emit a branch event.
    #[inline]
    fn emit_const_event(&mut self, opcode: Opcode) {
        let event = ConstEvent { pc: self.state.pc, opcode, value: opcode.aux_value() };
        self.record.const_events.push(event);
    }

     // Emit a branch event.
    #[inline]
    fn emit_sys_state_event(&mut self, opcode:Opcode,fuel:u32,next_fuel:u32,max_memory:u32,next_max_memory:u32) {
        let event = SysStateEvent::new(opcode, fuel, next_fuel, max_memory, next_max_memory);
        self.record.sys_state_events.push(event);
    }

   

    /// Execute an ecall opcode.
    #[allow(clippy::type_complexity)]
    fn execute_ecall(
        &mut self,
    ) -> Result<(u32, u32, u32, u32, u32, SyscallCode, u32), ExecutionError> {
        // We peek at register x5 to get the syscall id. The reason we don't `self.rr` this
        // register is that we write to it later.
        let t0 = todo!();
        let syscall_id = todo!();
        let c = todo!();
        let b = todo!();
        let syscall = SyscallCode::from_u32(syscall_id);

        if self.print_report && !self.unconstrained {
            self.report.syscall_counts[syscall] += 1;
        }

        // `hint_slice` is allowed in unconstrained mode since it is used to write the hint.
        // Other syscalls are not allowed because they can lead to non-deterministic
        // behavior, especially since many syscalls modify memory in place,
        // which is not permitted in unconstrained mode. This will result in
        // non-zero memory interactions when generating a proof.

        if self.unconstrained
            && (syscall != SyscallCode::EXIT_UNCONSTRAINED && syscall != SyscallCode::WRITE)
        {
            return Err(ExecutionError::InvalidSyscallUsage(syscall_id as u64));
        }

        // Update the syscall counts.
        let syscall_for_count = syscall.count_map();
        let syscall_count = self.state.syscall_counts.entry(syscall_for_count).or_insert(0);
        *syscall_count += 1;

        let syscall_impl = self.get_syscall(syscall).cloned();
        let mut precompile_rt = SyscallContext::new(self);
        let (a, precompile_next_pc, precompile_cycles, returned_exit_code) =
            if let Some(syscall_impl) = syscall_impl {
                // Executing a syscall optionally returns a value to write to the t0
                // register. If it returns None, we just keep the
                // syscall_id in t0.
                let res = syscall_impl.execute(&mut precompile_rt, syscall, b, c);
                let a = if let Some(val) = res { val } else { syscall_id };

                // If the syscall is `HALT` and the exit code is non-zero, return an error.
                if syscall == SyscallCode::HALT && precompile_rt.exit_code != 0 {
                    return Err(ExecutionError::HaltWithNonZeroExitCode(precompile_rt.exit_code));
                }

                (a, precompile_rt.next_pc, syscall_impl.num_extra_cycles(), precompile_rt.exit_code)
            } else {
                return Err(ExecutionError::UnsupportedSyscall(syscall_id));
            };

        if let (Some(estimator), Some(syscall_id)) =
            (&mut self.record_estimator, syscall.as_air_id())
        {
            let threshold = match syscall_id {
                RwasmAirId::ShaExtend => self.opts.split_opts.sha_extend,
                RwasmAirId::ShaCompress => self.opts.split_opts.sha_compress,
                RwasmAirId::KeccakPermute => self.opts.split_opts.keccak,
                _ => self.opts.split_opts.deferred,
            } as u64;
            let shards = &mut estimator.precompile_records[syscall_id];
            let local_memory_ct =
                estimator.current_precompile_touched_compressed_addresses.len() as u64;
            match shards.last_mut().filter(|shard| shard.0 < threshold) {
                Some((shard_precompile_event_ct, shard_local_memory_ct)) => {
                    *shard_precompile_event_ct += 1;
                    *shard_local_memory_ct += local_memory_ct;
                }
                None => shards.push((1, local_memory_ct)),
            }
            estimator.current_precompile_touched_compressed_addresses.clear();
        }

        // // If the syscall is `EXIT_UNCONSTRAINED`, the memory was restored to pre-unconstrained code
        // // in the execute function, so we need to re-read from x10 and x11.  Just do a peek on the
        // // registers.
        // let (b, c) = if syscall == SyscallCode::EXIT_UNCONSTRAINED {
        //     (self.register(Register::X10), self.register(Register::X11))
        // } else {
        //     (b, c)
        // };

        // Allow the syscall impl to modify state.clk/pc (exit unconstrained does this)
        // self.rw_cpu(t0, a); TODO:check wether we need this
        let clk = self.state.clk;
        self.state.clk += precompile_cycles;

        Ok((a, b, c, clk, precompile_next_pc, syscall, returned_exit_code))
    }

    /// Executes one cycle of the program, returning whether the program has finished.
    #[inline]
    #[allow(clippy::too_many_lines)]
    fn execute_cycle(&mut self, executor: &mut RwasmExecutor<()>) -> Result<bool, ExecutionError> {
        let clk = self.store.tracer.state.clk;
        let res = executor.step();
<<<<<<< HEAD
        /*let op_state = self.store.tracer.logs.last().unwrap();
        let syscall=SyscallCode::default();
        self.emit_events(
                clk,
                op_state.next_pc,
                op_state.sp,
                op_state.opcode,
                syscall,
                arg1,
                arg2,
                res,
                self.memory_accesses,
                exit_code,
            );
*/
=======
        let op_state = executor.store.tracer.logs.last().unwrap();
        let syscall = SyscallCode::default();
        println!("op_state:{op_state:?}");
        self.emit_events(
            clk,
            op_state.next_pc,
            op_state.sp,
            op_state.opcode,
            syscall,
            op_state.arg1,
            op_state.arg2,
            op_state.res,
            op_state.memory_access,
           
        );
        if op_state.opcode.is_state_instrucition(){
            //TODO: generate sys_state_event here
        }

>>>>>>> cd074ab8
        // Increment the clock.
        self.state.global_clk += 1;

        if self.unconstrained {
            self.unconstrained_state.total_unconstrained_cycles += 1;
        }

        if !self.unconstrained {
            // If there's not enough cycles left for another opcode, move to the next shard.
            let cpu_exit = self.max_syscall_cycles + self.state.clk >= self.shard_size;

            // Every N cycles, check if there exists at least one shape that fits.
            //
            // If we're close to not fitting, early stop the shard to ensure we don't OOM.
            let mut shape_match_found = true;
            if self.state.global_clk % self.shape_check_frequency == 0 {
                // Estimate the number of events in the trace.

                // Check if the LDE size is too large.
                if self.lde_size_check {
                    let padded_event_counts =
                        pad_rv32im_event_counts(self.event_counts, self.shape_check_frequency);
                    let padded_lde_size = estimate_riscv_lde_size(padded_event_counts, &self.costs);
                    if padded_lde_size > self.lde_size_threshold {
                        #[allow(clippy::cast_precision_loss)]
                        let size_gib = (padded_lde_size as f64) / (1 << 9) as f64;
                        tracing::warn!(
                            "Stopping shard early since the estimated LDE size is too large: {:.3} GiB",
                            size_gib
                        );
                        shape_match_found = false;
                    }
                }
                // Check if we're too "close" to a maximal shape.
                else if let Some(maximal_shapes) = &self.maximal_shapes {
                    let distance = |threshold: usize, count: usize| {
                        (count != 0).then(|| threshold - count).unwrap_or(usize::MAX)
                    };

                    shape_match_found = false;

                    for shape in maximal_shapes.iter() {
                        let cpu_threshold = shape[CoreAirId::Cpu];
                        if self.state.clk > ((1 << cpu_threshold) << 2) {
                            continue;
                        }

                        let mut l_infinity = usize::MAX;
                        let mut shape_too_small = false;
                        for air in CoreAirId::iter() {
                            if air == CoreAirId::Cpu {
                                continue;
                            }

                            let threshold = 1 << shape[air];
                            let count = self.event_counts[RwasmAirId::from(air)] as usize;
                            if count > threshold {
                                shape_too_small = true;
                                break;
                            }

                            if distance(threshold, count) < l_infinity {
                                l_infinity = distance(threshold, count);
                            }
                        }

                        if shape_too_small {
                            continue;
                        }

                        if l_infinity >= 32 * (self.shape_check_frequency as usize) {
                            shape_match_found = true;
                            break;
                        }
                    }

                    if !shape_match_found {
                        self.record.counts = Some(self.event_counts);
                        tracing::debug!(
                            "Stopping shard {} to stay within some maximal shape. clk = {} pc = 0x{:x?}",
                            self.shard(),
                            self.state.global_clk,
                            self.state.pc,
                        );
                    }
                }
            }

            if cpu_exit || !shape_match_found {
                self.bump_record();
                self.state.current_shard += 1;
                self.state.clk = 0;
            }

            // If the cycle limit is exceeded, return an error.
            if let Some(max_cycles) = self.max_cycles {
                if self.state.global_clk > max_cycles {
                    return Err(ExecutionError::ExceededCycleLimit(max_cycles));
                }
            }
        }
        match res {
            Ok(value) => Ok(value),
            Err(err) => {
                if err == rwasm::TrapCode::UnreachableCodeReached {
                    Ok(true)
                } else {
                    println!("Err:{},", err);
                    Err(ExecutionError::Unimplemented())
                }
            }
        }
    }

    /// Bump the record.
    pub fn bump_record(&mut self) {
        if let Some(estimator) = &mut self.record_estimator {
            self.local_counts.local_mem = std::mem::take(&mut estimator.current_local_mem);
            // Self::estimate_riscv_event_counts(
            //     &mut self.event_counts,
            //     (self.state.clk >> 2) as u64,
            //     &self.local_counts,
            // );
            // The above method estimates event counts only for core shards.
            estimator.core_records.push(self.event_counts);
            estimator.current_touched_compressed_addresses.clear();
        }
        self.local_counts = LocalCounts::default();
        // Copy all of the existing local memory accesses to the record's local_memory_access vec.
        if self.executor_mode == ExecutorMode::Trace {
            for (_, event) in self.local_memory_access.drain() {
                self.record.cpu_local_memory_access.push(event);
            }
        }

        let removed_record = std::mem::replace(
            &mut self.record,
            Box::new(ExecutionRecord::new(self.program.clone())),
        );
        let public_values = removed_record.public_values;
        self.record.public_values = public_values;
        self.records.push(removed_record);
    }

    /// Execute up to `self.shard_batch_size` cycles, returning the events emitted and whether the
    /// program ended.
    ///
    /// # Errors
    ///
    /// This function will return an error if the program execution fails.
    pub fn execute_record(
        &mut self,
        emit_global_memory_events: bool,
    ) -> Result<(Vec<Box<ExecutionRecord>>, bool), ExecutionError> {
        self.executor_mode = ExecutorMode::Trace;
        self.emit_global_memory_events = emit_global_memory_events;
        self.print_report = true;
        let done = self.execute()?;
        Ok((std::mem::take(&mut self.records), done))
    }

    /// Execute up to `self.shard_batch_size` cycles, returning the checkpoint from before execution
    /// and whether the program ended.
    ///
    /// # Errors
    ///
    /// This function will return an error if the program execution fails.
    pub fn execute_state(
        &mut self,
        emit_global_memory_events: bool,
    ) -> Result<(ExecutionState, PublicValues<u32, u32>, bool), ExecutionError> {
        self.memory_checkpoint.clear();
        self.executor_mode = ExecutorMode::Checkpoint;
        self.emit_global_memory_events = emit_global_memory_events;

        // Clone self.state without memory, uninitialized_memory, proof_stream in it so it's faster.
        let memory = std::mem::take(&mut self.state.memory);
        let uninitialized_memory = std::mem::take(&mut self.state.uninitialized_memory);
        let proof_stream = std::mem::take(&mut self.state.proof_stream);
        let mut checkpoint = tracing::debug_span!("clone").in_scope(|| self.state.clone());
        self.state.memory = memory;
        self.state.uninitialized_memory = uninitialized_memory;
        self.state.proof_stream = proof_stream;

        let done = tracing::debug_span!("execute").in_scope(|| self.execute())?;
        // Create a checkpoint using `memory_checkpoint`. Just include all memory if `done` since we
        // need it all for MemoryFinalize.
        let next_pc = self.state.pc;
        tracing::debug_span!("create memory checkpoint").in_scope(|| {
            let replacement_memory_checkpoint = Memory::<_>::new_preallocated();
            let replacement_uninitialized_memory_checkpoint = Memory::<_>::new_preallocated();
            let memory_checkpoint =
                std::mem::replace(&mut self.memory_checkpoint, replacement_memory_checkpoint);
            let uninitialized_memory_checkpoint = std::mem::replace(
                &mut self.uninitialized_memory_checkpoint,
                replacement_uninitialized_memory_checkpoint,
            );
            if done && !self.emit_global_memory_events {
                // If it's the last shard, and we're not emitting memory events, we need to include
                // all memory so that memory events can be emitted from the checkpoint. But we need
                // to first reset any modified memory to as it was before the execution.
                checkpoint.memory.clone_from(&self.state.memory);
                memory_checkpoint.into_iter().for_each(|(addr, record)| {
                    if let Some(record) = record {
                        checkpoint.memory.insert(addr, record);
                    } else {
                        checkpoint.memory.remove(addr);
                    }
                });
                checkpoint.uninitialized_memory = self.state.uninitialized_memory.clone();
                // Remove memory that was written to in this batch.
                for (addr, is_old) in uninitialized_memory_checkpoint {
                    if !is_old {
                        checkpoint.uninitialized_memory.remove(addr);
                    }
                }
            } else {
                checkpoint.memory = memory_checkpoint
                    .into_iter()
                    .filter_map(|(addr, record)| record.map(|record| (addr, record)))
                    .collect();
                checkpoint.uninitialized_memory = uninitialized_memory_checkpoint
                    .into_iter()
                    .filter(|&(_, has_value)| has_value)
                    .map(|(addr, _)| (addr, *self.state.uninitialized_memory.get(addr).unwrap()))
                    .collect();
            }
        });
        let mut public_values = self.records.last().as_ref().unwrap().public_values;
        public_values.start_pc = next_pc;
        public_values.next_pc = next_pc;
        if !done {
            self.records.clear();
        }
        Ok((checkpoint, public_values, done))
    }

    fn initialize(&mut self) {
        self.state.clk = 0;

        tracing::debug!("loading memory image");
        for item in self.program.memory_image.iter() {
            let addr = item.1;
            let value = item.0;
            self.state.memory.insert(*addr, MemoryRecord { value: *value, shard: 0, timestamp: 0 });
        }
    }

    /// Executes the program without tracing and without emitting events.
    ///
    /// # Errors
    ///
    /// This function will return an error if the program execution fails.
    pub fn run_fast(&mut self) -> Result<(), ExecutionError> {
        self.executor_mode = ExecutorMode::Simple;
        self.print_report = true;
        while !self.execute()? {}

        #[cfg(feature = "profiling")]
        if let Some((profiler, writer)) = self.profiler.take() {
            profiler.write(writer).expect("Failed to write profile to output file");
        }

        Ok(())
    }

    /// Executes the program in checkpoint mode, without emitting the checkpoints.
    ///
    /// # Errors
    ///
    /// This function will return an error if the program execution fails.
    pub fn run_checkpoint(
        &mut self,
        emit_global_memory_events: bool,
    ) -> Result<(), ExecutionError> {
        self.executor_mode = ExecutorMode::Simple;
        self.print_report = true;
        while !self.execute_state(emit_global_memory_events)?.2 {}
        Ok(())
    }

    /// Executes the program and prints the execution report.
    ///
    /// # Errors
    ///
    /// This function will return an error if the program execution fails.
    pub fn run(&mut self) -> Result<(), ExecutionError> {
        self.executor_mode = ExecutorMode::Trace;
        self.print_report = true;
        while !self.execute()? {}

        #[cfg(feature = "profiling")]
        if let Some((profiler, writer)) = self.profiler.take() {
            profiler.write(writer).expect("Failed to write profile to output file");
        }

        Ok(())
    }

    /// Executes up to `self.shard_batch_size` cycles of the program, returning whether the program
    /// has finished.
    pub fn execute(&mut self) -> Result<bool, ExecutionError> {
        // Get the program.
        let program = self.program.clone();

        // Get the current shard.
        let start_shard = self.state.current_shard;

        // If it's the first cycle, initialize the program.
        if self.state.global_clk == 0 {
            self.initialize();
        }

        let unconstrained_cycle_limit =
            std::env::var("UNCONSTRAINED_CYCLE_LIMIT").map(|v| v.parse::<u64>().unwrap()).ok();

        // Loop until we've executed `self.shard_batch_size` shards if `self.shard_batch_size` is
        // set.
        let mut done = false;
        let mut current_shard = self.state.current_shard;
        let mut num_shards_executed = 0;

        let rwasm_config = ExecutorConfig::default();
        let mut store = Store::new(rwasm_config, ());
        let mut engine = ExecutionEngine::new();
        let module = self.program.module.clone();
        store.tracer.state.next_shard(); //shard starts with 1;
        let mut executor = engine.create_callable_executor(&mut store, &module);

        loop {
            let res = self.execute_cycle(&mut executor)?;

            if res {
                done = true;
                break;
            }

            // Check if the unconstrained cycle limit was exceeded.
            if let Some(unconstrained_cycle_limit) = unconstrained_cycle_limit {
                if self.unconstrained_state.total_unconstrained_cycles > unconstrained_cycle_limit {
                    return Err(ExecutionError::UnconstrainedCycleLimitExceeded(
                        unconstrained_cycle_limit,
                    ));
                }
            }

            if self.shard_batch_size > 0 && current_shard != self.state.current_shard {
                num_shards_executed += 1;
                current_shard = self.state.current_shard;
                if num_shards_executed == self.shard_batch_size {
                    println!("break bad");
                    break;
                }
            }
        }

        // Get the final public values.
        let public_values = self.record.public_values;

        if done {
            self.state.update_state(&store);
            self.postprocess();

            // Push the remaining execution record with memory initialize & finalize events.
            self.bump_record();

            // Flush stdout and stderr.
            if let Some(ref mut w) = self.io_options.stdout {
                if let Err(e) = w.flush() {
                    tracing::error!("failed to flush stdout override: {e}");
                }
            }

            if let Some(ref mut w) = self.io_options.stderr {
                if let Err(e) = w.flush() {
                    tracing::error!("failed to flush stderr override: {e}");
                }
            }
        }

        // Push the remaining execution record, if there are any CPU events.
        if !self.record.cpu_events.is_empty() {
            self.bump_record();
        }

        // Set the global public values for all shards.
        let mut last_next_pc = 0;
        let mut last_exit_code = 0;
        for (i, record) in self.records.iter_mut().enumerate() {
            record.program = program.clone();
            record.public_values = public_values;
            record.public_values.committed_value_digest = public_values.committed_value_digest;
            record.public_values.deferred_proofs_digest = public_values.deferred_proofs_digest;
            record.public_values.execution_shard = start_shard + i as u32;
            if record.cpu_events.is_empty() {
                record.public_values.start_pc = last_next_pc;
                record.public_values.next_pc = last_next_pc;
                record.public_values.exit_code = last_exit_code;
            } else {
                record.public_values.start_pc = record.cpu_events[0].pc;
                record.public_values.next_pc = record.cpu_events.last().unwrap().next_pc;
                record.public_values.exit_code = record.cpu_events.last().unwrap().exit_code;
                last_next_pc = record.public_values.next_pc;
                last_exit_code = record.public_values.exit_code;
            }
        }

        Ok(done)
    }

    fn postprocess(&mut self) {
        // Flush remaining stdout/stderr
        for (fd, buf) in &self.io_buf {
            if !buf.is_empty() {
                match fd {
                    1 => {
                        eprintln!("stdout: {buf}");
                    }
                    2 => {
                        eprintln!("stderr: {buf}");
                    }
                    _ => {}
                }
            }
        }

        // Ensure that all proofs and input bytes were read, otherwise warn the user.
        if self.state.proof_stream_ptr != self.state.proof_stream.len() {
            tracing::warn!(
                "Not all proofs were read. Proving will fail during recursion. Did you pass too
        many proofs in or forget to call verify_sp1_proof?"
            );
        }

        if !self.state.input_stream.is_empty() {
            tracing::warn!("Not all input bytes were read.");
        }

        if let Some(estimator) = &mut self.record_estimator {
            // Mirror the logic below.
            // Register 0 is always init and finalized, so we add 1
            // registers 1..32
            // let touched_reg_ct =
            //     1 + (1..32).filter(|&r| self.state.memory.registers.get(r).is_some()).count();
            let total_mem = self.state.memory.page_table.exact_len(); //TODO: fix esitmator
                                                                      // The memory_image is already initialized in the MemoryProgram chip
                                                                      // so we subtract it off. It is initialized in the executor in the `initialize` function.
            estimator.memory_global_init_events = total_mem
                .checked_sub(self.record.program.module.data_section.len())
                .expect("program memory image should be accounted for in memory exact len")
                as u64;
            estimator.memory_global_finalize_events = total_mem as u64;
        }

        if self.emit_global_memory_events
            && (self.executor_mode == ExecutorMode::Trace
                || self.executor_mode == ExecutorMode::Checkpoint)
        {
            // SECTION: Set up all MemoryInitializeFinalizeEvents needed for memory argument.
            let memory_finalize_events = &mut self.record.global_memory_finalize_events;
            memory_finalize_events.reserve_exact(self.state.memory.page_table.estimate_len() + 32);

            // We handle the addr = 0 case separately, as we constrain it to be 0 in the first row
            // of the memory finalize table so it must be first in the array of events.
            let addr_0_record = self.state.memory.get(0);

            let addr_0_final_record = match addr_0_record {
                Some(record) => record,
                None => &MemoryRecord { value: 0, shard: 0, timestamp: 1 },
            };
            memory_finalize_events
                .push(MemoryInitializeFinalizeEvent::finalize_from_record(0, addr_0_final_record));

            let memory_initialize_events = &mut self.record.global_memory_initialize_events;
            memory_initialize_events
                .reserve_exact(self.state.memory.page_table.estimate_len() + 32);
            let addr_0_initialize_event =
                MemoryInitializeFinalizeEvent::initialize(0, 0, addr_0_record.is_some());
            memory_initialize_events.push(addr_0_initialize_event);

            // Count the number of touched memory addresses manually, since `PagedMemory` doesn't
            // already know its length.
            self.report.touched_memory_addresses = 0;
            for addr in 1..32 {
                let record = self.state.memory.registers.get(addr);
                if record.is_some() {
                    self.report.touched_memory_addresses += 1;

                    // Program memory is initialized in the MemoryProgram chip and doesn't require any
                    // events, so we only send init events for other memory addresses.
                    if !self.record.program.memory_image.contains_key(&addr) {
                        let initial_value =
                            self.state.uninitialized_memory.registers.get(addr).unwrap_or(&0);
                        memory_initialize_events.push(MemoryInitializeFinalizeEvent::initialize(
                            addr,
                            *initial_value,
                            true,
                        ));
                    }

                    let record = *record.unwrap();
                    memory_finalize_events
                        .push(MemoryInitializeFinalizeEvent::finalize_from_record(addr, &record));
                }
            }
            for addr in self.state.memory.page_table.keys() {
                self.report.touched_memory_addresses += 1;

                // Program memory is initialized in the MemoryProgram chip and doesn't require any
                // events, so we only send init events for other memory addresses.
                if !self.record.program.memory_image.contains_key(&addr) {
                    let initial_value = self.state.uninitialized_memory.get(addr).unwrap_or(&0);
                    memory_initialize_events.push(MemoryInitializeFinalizeEvent::initialize(
                        addr,
                        *initial_value,
                        true,
                    ));
                }

                let record = *self.state.memory.get(addr).unwrap();
                memory_finalize_events
                    .push(MemoryInitializeFinalizeEvent::finalize_from_record(addr, &record));
            }
        }
    }

    fn get_syscall(&mut self, code: SyscallCode) -> Option<&Arc<dyn Syscall>> {
        self.syscall_map.get(&code)
    }

    // /// Maps the opcode counts to the number of events in each air.
    // fn estimate_riscv_event_counts(
    //     event_counts: &mut EnumMap<RwasmAirId, u64>,
    //     cpu_cycles: u64,
    //     local_counts: &LocalCounts,
    // ) {
    //     let touched_addresses: u64 = local_counts.local_mem as u64;
    //     let syscalls_sent: u64 = local_counts.syscalls_sent as u64;
    //     let opcode_counts: &EnumMap<u8, u64> = &local_counts.event_counts;

    //     // Compute the number of events in the cpu chip.
    //     event_counts[RwasmAirId::Cpu] = cpu_cycles;

    //     // Compute the number of events in the add sub chip.
    //     event_counts[RwasmAirId::AddSub] = opcode_counts[Opcode::ADD] + opcode_counts[Opcode::SUB];

    //     // Compute the number of events in the mul chip.
    //     event_counts[RwasmAirId::Mul] = opcode_counts[Opcode::MUL]
    //         + opcode_counts[Opcode::MULH]
    //         + opcode_counts[Opcode::MULHU]
    //         + opcode_counts[Opcode::MULHSU];

    //     // Compute the number of events in the bitwise chip.
    //     event_counts[RwasmAirId::Bitwise] =
    //         opcode_counts[Opcode::XOR] + opcode_counts[Opcode::OR] + opcode_counts[Opcode::AND];

    //     // Compute the number of events in the shift left chip.
    //     event_counts[RwasmAirId::ShiftLeft] = opcode_counts[Opcode::SLL];

    //     // Compute the number of events in the shift right chip.
    //     event_counts[RwasmAirId::ShiftRight] =
    //         opcode_counts[Opcode::SRL] + opcode_counts[Opcode::SRA];

    //     // Compute the number of events in the divrem chip.
    //     event_counts[RwasmAirId::DivRem] = opcode_counts[Opcode::DIV]
    //         + opcode_counts[Opcode::DIVU]
    //         + opcode_counts[Opcode::REM]
    //         + opcode_counts[Opcode::REMU];

    //     // Compute the number of events in the lt chip.
    //     event_counts[RwasmAirId::Lt] = opcode_counts[Opcode::SLT] + opcode_counts[Opcode::SLTU];

    //     // Compute the number of events in the memory local chip.
    //     event_counts[RwasmAirId::MemoryLocal] =
    //         touched_addresses.div_ceil(NUM_LOCAL_MEMORY_ENTRIES_PER_ROW_EXEC as u64);

    //     // Compute the number of events in the branch chip.
    //     event_counts[RwasmAirId::Branch] = opcode_counts[Opcode::BEQ]
    //         + opcode_counts[Opcode::BNE]
    //         + opcode_counts[Opcode::BLT]
    //         + opcode_counts[Opcode::BGE]
    //         + opcode_counts[Opcode::BLTU]
    //         + opcode_counts[Opcode::BGEU];

    //     // Compute the number of events in the jump chip.
    //     event_counts[RwasmAirId::Jump] = opcode_counts[Opcode::JAL] + opcode_counts[Opcode::JALR];

    //     // Compute the number of events in the auipc chip.
    //     event_counts[RwasmAirId::Auipc] = opcode_counts[Opcode::AUIPC]
    //         + opcode_counts[Opcode::UNIMP]
    //         + opcode_counts[Opcode::EBREAK];

    //     // Compute the number of events in the memory opcode chip.
    //     event_counts[RwasmAirId::MemoryInstrs] = opcode_counts[Opcode::LB]
    //         + opcode_counts[Opcode::LH]
    //         + opcode_counts[Opcode::LW]
    //         + opcode_counts[Opcode::LBU]
    //         + opcode_counts[Opcode::LHU]
    //         + opcode_counts[Opcode::SB]
    //         + opcode_counts[Opcode::SH]
    //         + opcode_counts[Opcode::SW];

    //     // Compute the number of events in the syscall opcode chip.
    //     event_counts[RwasmAirId::SyscallInstrs] = opcode_counts[Opcode::ECALL];

    //     // Compute the number of events in the syscall core chip.
    //     event_counts[RwasmAirId::SyscallCore] = syscalls_sent;

    //     // Compute the number of events in the global chip.
    //     event_counts[RwasmAirId::Global] =
    //         2 * touched_addresses + event_counts[RwasmAirId::SyscallInstrs];

    //     // Adjust for divrem dependencies.
    //     event_counts[RwasmAirId::Mul] += event_counts[RwasmAirId::DivRem];
    //     event_counts[RwasmAirId::Lt] += event_counts[RwasmAirId::DivRem];

    //     // Note: we ignore the additional dependencies for addsub, since they are accounted for in
    //     // the maximal shapes.
    // }

    #[inline]
    fn log(&mut self, _: &Opcode) {
        #[cfg(feature = "profiling")]
        if let Some((ref mut profiler, _)) = self.profiler {
            if !self.unconstrained {
                profiler.record(self.state.global_clk, self.state.pc as u64);
            }
        }

        if !self.unconstrained && self.state.global_clk % 10_000_000 == 0 {
            tracing::info!("clk = {} pc = 0x{:x?}", self.state.global_clk, self.state.pc);
        }
    }
}

impl Default for ExecutorMode {
    fn default() -> Self {
        Self::Simple
    }
}
fn peek_stack(rt: &Executor) {
    let start = SP_START;
    for idx in (1..10) {
        let rec = rt.state.memory.get(SP_START - 4 * idx);
        match rec {
            Some(rec) => {
                println!("addr: {}pos:{},val:{}", SP_START - 4 * idx, idx, rec.value);
            }
            None => {
                println!("pos:{},empty", idx);
            }
        }
    }
    for idx in (1..10) {
        let rec = rt.state.memory.get(SP_START + 4 * idx);
        match rec {
            Some(rec) => {
                println!("Error ! addr: {},pos:-{},val:{}", SP_START + 4 * idx, idx, rec.value);
            }
            None => {
                println!("pos:-{},empty", idx);
            }
        }
    }
}

/// Aligns an address to the nearest word below or equal to it.
#[must_use]
pub const fn align(addr: u32) -> u32 {
    addr - addr % 4
}

#[cfg(test)]
mod tests {
    use std::ops::Add;

    use super::peek_stack;
    use crate::{align, Executor, Program, SP_START};
    use hashbrown::HashMap;

    use rwasm::{
        mem_index::{AddressType, UNIT},
        BranchOffset, Opcode,
    };
    use sp1_stark::SP1CoreOpts;

    #[test]
    fn test_add() {
        let sp_value: u32 = SP_START;
        let x_value: u32 = 32;
        let y_value: u32 = 4;

        let opcodes = vec![
            Opcode::I32Const(x_value.into()),
            Opcode::I32Const(y_value.into()),
            Opcode::I32Add, // 32 + 4 = 36
        ];

        let program = Program::from_instrs(opcodes);
        let mut runtime = Executor::new(program, SP1CoreOpts::default());
        runtime.run().unwrap();
        assert_eq!(runtime.state.memory.get(runtime.state.sp).unwrap().value, x_value + y_value);
        println!("initial sp_value {} and last state.sp {}", sp_value, runtime.state.sp);
        assert_eq!(sp_value, runtime.state.sp + 4);
    }
    #[test]
    fn test_sub() {
        let sp_value: u32 = SP_START;
        let x_value: u32 = 32;
        let y_value: u32 = 4;

        let opcodes = vec![
            Opcode::I32Const(x_value.into()),
            Opcode::I32Const(y_value.into()),
            Opcode::I32Sub, // 32 - 4 = 28
        ];

        let program = Program::from_instrs(opcodes);
        let mut runtime = Executor::new(program, SP1CoreOpts::default());
        runtime.run().unwrap();
        assert_eq!(runtime.state.memory.get(runtime.state.sp).unwrap().value, x_value - y_value);
        assert_eq!(sp_value, runtime.state.sp + 4);
    }
    #[test]
    fn test_xor() {
        let sp_value: u32 = SP_START;
        let x_value: u32 = 5;
        let y_value: u32 = 37;

        let opcodes = vec![
            Opcode::I32Const(x_value.into()),
            Opcode::I32Const(y_value.into()),
            Opcode::I32Xor, // 5 xor 37 = 32
        ];

        let program = Program::from_instrs(opcodes);
        let mut runtime = Executor::new(program, SP1CoreOpts::default());
        runtime.run().unwrap();
        assert_eq!(runtime.state.memory.get(runtime.state.sp).unwrap().value, x_value ^ y_value);
        assert_eq!(sp_value, runtime.state.sp + 4);
    }
    #[test]
    fn test_or() {
        let sp_value: u32 = SP_START;
        let x_value: u32 = 5;
        let y_value: u32 = 37;

        let opcodes = vec![
            Opcode::I32Const(x_value.into()),
            Opcode::I32Const(y_value.into()),
            Opcode::I32Or, // 5 or 37 = 32
        ];

        let program = Program::from_instrs(opcodes);
        let mut runtime = Executor::new(program, SP1CoreOpts::default());
        runtime.run().unwrap();
        assert_eq!(runtime.state.memory.get(runtime.state.sp).unwrap().value, x_value | y_value);
        assert_eq!(sp_value, runtime.state.sp + 4);
    }
    #[test]
    fn test_and() {
        let sp_value: u32 = SP_START;
        let x_value: u32 = 5;
        let y_value: u32 = 37;

        let opcodes = vec![
            Opcode::I32Const(x_value.into()),
            Opcode::I32Const(y_value.into()),
            Opcode::I32And, // 5 and 37 = 32
        ];

        let program = Program::from_instrs(opcodes);
        let mut runtime = Executor::new(program, SP1CoreOpts::default());
        runtime.run().unwrap();
        assert_eq!(runtime.state.memory.get(runtime.state.sp).unwrap().value, x_value & y_value);
        assert_eq!(sp_value, runtime.state.sp + 4);
    }
    #[test]
    fn test_addi_negative() {
        let sp_value: u32 = SP_START;
        let x_value: u32 = 4;
        let y_value: u32 = 0xFFFF_FFFF;
        let z_value: u32 = 5;

        let opcodes = vec![
            Opcode::I32Const(x_value.into()),
            Opcode::I32Const(y_value.into()),
            Opcode::I32Const(z_value.into()),
            Opcode::I32Add,
            Opcode::I32Add,
        ];

        let program = Program::from_instrs(opcodes);
        let mut runtime = Executor::new(program, SP1CoreOpts::default());
        runtime.run().unwrap();
        assert_eq!(
            runtime.state.memory.get(runtime.state.sp).unwrap().value,
            x_value - 1 + z_value
        );
        assert_eq!(sp_value, runtime.state.sp + 4);
    }

    #[test]
    fn test_ori() {
        let sp_value: u32 = SP_START;
        let x_value: u32 = 5;
        let y_value: u32 = 37;
        let z_value: u32 = 42;

        let opcodes = vec![
            Opcode::I32Const(x_value.into()),
            Opcode::I32Const(y_value.into()),
            Opcode::I32Const(z_value.into()),
            Opcode::I32Or, // 5 or 37 = 37
            Opcode::I32Or, // 37 or 42  = 47
        ];

        let program = Program::from_instrs(opcodes);
        let mut runtime = Executor::new(program, SP1CoreOpts::default());
        runtime.run().unwrap();
        assert_eq!(
            runtime.state.memory.get(runtime.state.sp).unwrap().value,
            x_value | y_value | z_value
        );
        assert_eq!(sp_value, runtime.state.sp + 4);
    }
    #[test]
    fn test_andi() {
        let sp_value: u32 = SP_START;
        let x_value: u32 = 5;
        let y_value: u32 = 37;
        let z_value: u32 = 4;

        let opcodes = vec![
            Opcode::I32Const(x_value.into()),
            Opcode::I32Const(y_value.into()),
            Opcode::I32Const(z_value.into()),
            Opcode::I32And, // 5 and 37 = 32
            Opcode::I32And, // 5 and 4  = 4
        ];

        let program = Program::from_instrs(opcodes);
        let mut runtime = Executor::new(program, SP1CoreOpts::default());
        runtime.run().unwrap();
        assert_eq!(
            runtime.state.memory.get(runtime.state.sp).unwrap().value,
            x_value & y_value & z_value
        );
        assert_eq!(sp_value, runtime.state.sp + 4);
    }
    #[test]
    fn test_mul() {
        let sp_value: u32 = SP_START;
        let x_value: u32 = 5;
        let y_value: u32 = 32;

        let opcodes = vec![
            Opcode::I32Const(x_value.into()),
            Opcode::I32Const(y_value.into()),
            Opcode::I32Mul, // 5 * 32 = 160
        ];

        let program = Program::from_instrs(opcodes);
        let mut runtime = Executor::new(program, SP1CoreOpts::default());
        runtime.run().unwrap();
        assert_eq!(runtime.state.memory.get(runtime.state.sp).unwrap().value, x_value * y_value);
        assert_eq!(sp_value, runtime.state.sp + 4);
    }
    #[test]
    fn test_eq() {
        let sp_value: u32 = SP_START;
        let x_value: u32 = 32;
        let y_value: u32 = 32;

        let opcodes = vec![
            Opcode::I32Const(x_value.into()),
            Opcode::I32Const(y_value.into()),
            Opcode::I32Eq, // check whether x_value is equal y_value
        ];

        let program = Program::from_instrs(opcodes);
        let mut runtime = Executor::new(program, SP1CoreOpts::default());
        runtime.run().unwrap();
        assert_eq!(runtime.state.memory.get(runtime.state.sp).unwrap().value, 1);
        assert_eq!(sp_value, runtime.state.sp + 4);
    }
    #[test]
    fn test_ne() {
        let sp_value: u32 = SP_START;
        let x_value: u32 = 1;
        let y_value: u32 = 32;
        let z_value: u32 = 1;

        let opcodes = vec![
            Opcode::I32Const(x_value.into()),
            Opcode::I32Const(y_value.into()),
            Opcode::I32Const(z_value.into()),
            Opcode::I32Ne, // check whether x_value is not equal y_value
            Opcode::I32Ne,
        ];

        let program = Program::from_instrs(opcodes);
        let mut runtime = Executor::new(program, SP1CoreOpts::default());
        runtime.run().unwrap();
        assert_eq!(runtime.state.memory.get(runtime.state.sp).unwrap().value, 0);
        assert_eq!(sp_value, runtime.state.sp + 4);
    }
    #[test]
    fn test_eqz() {
        let sp_value: u32 = SP_START;
        let x_value: u32 = 32;

        let opcodes = vec![
            Opcode::I32Const(x_value.into()),
            Opcode::I32Eqz, // check whether x_value is zero
        ];

        let program = Program::from_instrs(opcodes);
        let mut runtime = Executor::new(program, SP1CoreOpts::default());
        runtime.run().unwrap();
        assert_eq!(runtime.state.memory.get(runtime.state.sp).unwrap().value, 0);
        assert_eq!(sp_value, runtime.state.sp + 4);
    }
    #[test]
    fn test_lts_ltu() {
        let sp_value: u32 = SP_START;
        let x_value: u32 = 0;
        let y_value: u32 = 32;
        let z_value: u32 = 233;

        let opcodes = vec![
            Opcode::I32Const(x_value.into()),
            Opcode::I32Const(y_value.into()),
            Opcode::I32Const(z_value.into()),
            Opcode::I32LtS, // check whether signed x_value is less than signed y_value
            Opcode::I32LtU, // check whether unsigned x_value is less than unsigned y_value
        ];
        let program = Program::from_instrs(opcodes);
        let mut runtime = Executor::new(program, SP1CoreOpts::default());
        runtime.run().unwrap();
        assert_eq!(runtime.state.memory.get(runtime.state.sp).unwrap().value, 1);
        assert_eq!(sp_value, runtime.state.sp + 4);
    }

    #[test]
    fn test_gts_gtu() {
        let sp_value: u32 = SP_START;
        let x_value: u32 = 21;
        let y_value: u32 = 36;
        let z_value: u32 = 0;

        let opcodes = vec![
            Opcode::I32Const(x_value.into()),
            Opcode::I32Const(y_value.into()),
            Opcode::I32Const(z_value.into()),
            Opcode::I32GtS,
            //  Opcode::I32GtS,
            Opcode::I32GtU,
        ];

        let program = Program::from_instrs(opcodes);
        let mut runtime = Executor::new(program, SP1CoreOpts::default());
        runtime.run().unwrap();
        assert_eq!(runtime.state.memory.get(runtime.state.sp).unwrap().value, 1);
        assert_eq!(sp_value, runtime.state.sp + 4);
    }
    #[test]
    fn test_ges_geu() {
        let sp_value: u32 = SP_START;
        let x_value: u32 = 321;
        let y_value: u32 = 233;
        let z_value: u32 = 0;

        let opcodes = vec![
            Opcode::I32Const(x_value.into()),
            Opcode::I32Const(y_value.into()),
            Opcode::I32Const(z_value.into()),
            Opcode::I32GeS, // check whether signed x_value is greater than or equal to signed y_value
            Opcode::I32GeU, // check whether unsigned x_value is greater than or equal to unsigned y_value
        ];

        let program = Program::from_instrs(opcodes);
        let mut runtime = Executor::new(program, SP1CoreOpts::default());
        runtime.run().unwrap();
        assert_eq!(runtime.state.memory.get(runtime.state.sp).unwrap().value, 1);
        assert_eq!(sp_value, runtime.state.sp + 4);
    }

    #[test]
    fn test_les_leu() {
        let sp_value: u32 = SP_START;
        let x_value: u32 = 0;
        let y_value: u32 = 3;
        let z_value: u32 = 9;

        let opcodes = vec![
            Opcode::I32Const(x_value.into()),
            Opcode::I32Const(y_value.into()),
            Opcode::I32Const(z_value.into()),
            Opcode::I32LeS, // check whether signed x_value is less than or equal to signed y_value
            Opcode::I32LeU, // check whether unsigned x_value is less than or equal to unsigned y_value
        ];

        let program = Program::from_instrs(opcodes);
        let mut runtime = Executor::new(program, SP1CoreOpts::default());
        runtime.run().unwrap();
        assert_eq!(runtime.state.memory.get(runtime.state.sp).unwrap().value, 1);
        assert_eq!(sp_value, runtime.state.sp + 4);
    }
    #[test]
    fn test_divs_divu() {
        let sp_value: u32 = SP_START;
        let x_value: u32 = 320;
        let y_value: u32 = 10;
        let z_value: u32 = 2;
        let mut mem = HashMap::new();
        mem.insert(sp_value - 8, x_value);
        mem.insert(sp_value - 4, y_value);
        mem.insert(sp_value, z_value);

        let opcodes = vec![
            Opcode::I32Const(x_value.into()),
            Opcode::I32Const(y_value.into()),
            Opcode::I32Const(z_value.into()),
            Opcode::I32DivS, // divide x_value by y_value and return quotient (x and y are signed)
            Opcode::I32DivU, // divide x_value by y_value and return quotient
        ];

        let program = Program::from_instrs(opcodes);
        let mut runtime = Executor::new(program, SP1CoreOpts::default());
        runtime.run().unwrap();
        assert_eq!(
            runtime.state.memory.get(runtime.state.sp).unwrap().value,
            x_value / (y_value / z_value)
        );
        assert_eq!(sp_value, runtime.state.sp + 4);
    }
    #[test]
    fn test_rems_remu() {
        let sp_value: u32 = SP_START;
        let x_value: u32 = 320;
        let y_value: u32 = 13;
        let z_value: u32 = 5;

        let opcodes = vec![
            Opcode::I32Const(x_value.into()),
            Opcode::I32Const(y_value.into()),
            Opcode::I32Const(z_value.into()),
            Opcode::I32RemS,
            Opcode::I32RemU,
        ];

        let program = Program::from_instrs(opcodes);
        let mut runtime = Executor::new(program, SP1CoreOpts::default());
        runtime.run().unwrap();
        assert_eq!(
            runtime.state.memory.get(runtime.state.sp).unwrap().value,
            x_value % (y_value % z_value)
        );
        assert_eq!(sp_value, runtime.state.sp + 4);
    }
    #[test]
    fn test_shl() {
        let sp_value: u32 = SP_START;
        let x_value: u32 = 2;
        let y_value: u32 = 2;
        let z_value: u32 = 3;

        let opcodes = vec![
            Opcode::I32Const(x_value.into()),
            Opcode::I32Const(y_value.into()),
            Opcode::I32Const(z_value.into()),
            Opcode::I32Shl, // y_value is shifted left by z_value
            Opcode::I32Shl,
        ];

        let program = Program::from_instrs(opcodes);
        let mut runtime = Executor::new(program, SP1CoreOpts::default());
        runtime.run().unwrap();
        assert_eq!(
            runtime.state.memory.get(runtime.state.sp).unwrap().value,
            x_value << (y_value << z_value)
        );
        assert_eq!(sp_value, runtime.state.sp + 4);
    }
    #[test]
    fn test_shr_shru() {
        let sp_value: u32 = SP_START;
        let x_value: u32 = 256;
        let y_value: u32 = 2;
        let z_value: u32 = 3;

        let opcodes = vec![
            Opcode::I32Const(x_value.into()),
            Opcode::I32Const(y_value.into()),
            Opcode::I32Const(z_value.into()),
            Opcode::I32ShrS, // y_value is shifted right by z_value
            Opcode::I32ShrU, //
        ];

        let program = Program::from_instrs(opcodes);
        let mut runtime = Executor::new(program, SP1CoreOpts::default());
        runtime.run().unwrap();
        assert_eq!(
            runtime.state.memory.get(runtime.state.sp).unwrap().value,
            x_value >> (y_value >> z_value)
        );
        assert_eq!(sp_value, runtime.state.sp + 4);
    }

    fn simple_opcode_test(opcode: Opcode, expected: u32, a: u32, b: u32) {
        let sp_value: u32 = SP_START;
        let x_value: u32 = a;
        let y_value: u32 = b;
        let opcodes =
            vec![Opcode::I32Const(x_value.into()), Opcode::I32Const(y_value.into()), opcode];
        let program = Program::from_instrs(opcodes);
        let mut runtime = Executor::new(program, SP1CoreOpts::default());
        println!("opxxx:{}", opcode);
        runtime.run().unwrap();
        assert_eq!(runtime.state.memory.get(runtime.state.sp).unwrap().value, expected);
    }
    fn simple_opcode_test_expect_error(opcode: Opcode, expected: u32, a: u32, b: u32) {
        let sp_value: u32 = SP_START;
        let x_value: u32 = a;
        let y_value: u32 = b;
        let opcodes =
            vec![Opcode::I32Const(x_value.into()), Opcode::I32Const(y_value.into()), opcode];
        let program = Program::from_instrs(opcodes);
        let mut runtime = Executor::new(program, SP1CoreOpts::default());
        let error = runtime.run().expect_err("expected error");
        println!("expected execution error :{:?}", error);
    }
    #[test]
    #[allow(clippy::unreadable_literal)]
    fn multiplication_tests() {
        simple_opcode_test(Opcode::I32Mul, 0x00001200, 0x00007e00, 0xb6db6db7);
        simple_opcode_test(Opcode::I32Mul, 0x00001240, 0x00007fc0, 0xb6db6db7);
        simple_opcode_test(Opcode::I32Mul, 0x00000000, 0x00000000, 0x00000000);
        simple_opcode_test(Opcode::I32Mul, 0x00000001, 0x00000001, 0x00000001);
        simple_opcode_test(Opcode::I32Mul, 0x00000015, 0x00000003, 0x00000007);
        simple_opcode_test(Opcode::I32Mul, 0x00000000, 0x00000000, 0xffff8000);
        simple_opcode_test(Opcode::I32Mul, 0x00000000, 0x80000000, 0x00000000);
        simple_opcode_test(Opcode::I32Mul, 0x00000000, 0x80000000, 0xffff8000);
        simple_opcode_test(Opcode::I32Mul, 0x0000ff7f, 0xaaaaaaab, 0x0002fe7d);
        simple_opcode_test(Opcode::I32Mul, 0x0000ff7f, 0x0002fe7d, 0xaaaaaaab);
        simple_opcode_test(Opcode::I32Mul, 0x00000000, 0xff000000, 0xff000000);
        simple_opcode_test(Opcode::I32Mul, 0x00000001, 0xffffffff, 0xffffffff);
        simple_opcode_test(Opcode::I32Mul, 0xffffffff, 0xffffffff, 0x00000001);
        simple_opcode_test(Opcode::I32Mul, 0xffffffff, 0x00000001, 0xffffffff);
    }
    #[test]
    fn division_tests() {
        simple_opcode_test(Opcode::I32DivU, 3, 20, 6);
        simple_opcode_test(Opcode::I32DivU, 715_827_879, u32::MAX - 20 + 1, 6);
        simple_opcode_test(Opcode::I32DivU, 0, 20, u32::MAX - 6 + 1);
        simple_opcode_test(Opcode::I32DivU, 0, u32::MAX - 20 + 1, u32::MAX - 6 + 1);

        simple_opcode_test(Opcode::I32DivU, 1 << 31, 1 << 31, 1);
        simple_opcode_test(Opcode::I32DivU, 0, 1 << 31, u32::MAX - 1 + 1);

        //divide by zero case
        simple_opcode_test_expect_error(Opcode::I32DivU, u32::MAX, 1 << 31, 0);
        simple_opcode_test_expect_error(Opcode::I32DivU, u32::MAX, 1, 0);
        simple_opcode_test_expect_error(Opcode::I32DivU, u32::MAX, 0, 0);
        simple_opcode_test_expect_error(Opcode::I32DivS, neg(1), 0, 0);

        simple_opcode_test(Opcode::I32DivS, 3, 18, 6);
        simple_opcode_test(Opcode::I32DivS, neg(6), neg(24), 4);
        simple_opcode_test(Opcode::I32DivS, neg(2), 16, neg(8));

        //TODO check: Overflow cases
        /*
        (i32.rem_s x y)
         If y == 0: trap
         If x == INT_MIN and y == -1: the result is 0 (not a trap — division would trap, but rem doesn’t)
         Otherwise: x % y with signed behavior
        */
        simple_opcode_test_expect_error(Opcode::I32DivS, 1 << 31, 1 << 31, neg(1));
        simple_opcode_test(Opcode::I32RemS, 0, 1 << 31, neg(1));
    }
    #[test]
    fn remainder_tests() {
        simple_opcode_test(Opcode::I32RemS, 7, 16, 9);
        simple_opcode_test(Opcode::I32RemS, neg(4), neg(22), 6);
        simple_opcode_test(Opcode::I32RemS, 1, 25, neg(3));
        simple_opcode_test(Opcode::I32RemS, neg(2), neg(22), neg(4));
        simple_opcode_test(Opcode::I32RemS, 0, 873, 1);
        simple_opcode_test(Opcode::I32RemS, 0, 873, neg(1));
        //error: mod by zero
        simple_opcode_test_expect_error(Opcode::I32RemS, 5, 5, 0);
        simple_opcode_test_expect_error(Opcode::I32RemS, neg(5), neg(5), 0);
        simple_opcode_test_expect_error(Opcode::I32RemS, 0, 0, 0);

        simple_opcode_test(Opcode::I32RemU, 4, 18, 7);
        simple_opcode_test(Opcode::I32RemU, 6, neg(20), 11);
        simple_opcode_test(Opcode::I32RemU, 23, 23, neg(6));
        simple_opcode_test(Opcode::I32RemU, neg(21), neg(21), neg(11));

        //error: mod by zero
        simple_opcode_test_expect_error(Opcode::I32RemU, 5, 5, 0);
        simple_opcode_test_expect_error(Opcode::I32RemU, neg(1), neg(1), 0);
        simple_opcode_test_expect_error(Opcode::I32RemU, 0, 0, 0);
    }
    #[test]
    #[allow(clippy::unreadable_literal)]
    fn shift_tests() {
        simple_opcode_test(Opcode::I32Shl, 0x00000001, 0x00000001, 0);
        simple_opcode_test(Opcode::I32Shl, 0x00000002, 0x00000001, 1);
        simple_opcode_test(Opcode::I32Shl, 0x00000080, 0x00000001, 7);
        simple_opcode_test(Opcode::I32Shl, 0x00004000, 0x00000001, 14);
        simple_opcode_test(Opcode::I32Shl, 0x80000000, 0x00000001, 31);
        simple_opcode_test(Opcode::I32Shl, 0xffffffff, 0xffffffff, 0);
        simple_opcode_test(Opcode::I32Shl, 0xfffffffe, 0xffffffff, 1);
        simple_opcode_test(Opcode::I32Shl, 0xffffff80, 0xffffffff, 7);
        simple_opcode_test(Opcode::I32Shl, 0xffffc000, 0xffffffff, 14);
        simple_opcode_test(Opcode::I32Shl, 0x80000000, 0xffffffff, 31);
        simple_opcode_test(Opcode::I32Shl, 0x21212121, 0x21212121, 0);
        simple_opcode_test(Opcode::I32Shl, 0x42424242, 0x21212121, 1);
        simple_opcode_test(Opcode::I32Shl, 0x90909080, 0x21212121, 7);
        simple_opcode_test(Opcode::I32Shl, 0x48484000, 0x21212121, 14);
        simple_opcode_test(Opcode::I32Shl, 0x80000000, 0x21212121, 31);
        simple_opcode_test(Opcode::I32Shl, 0x21212121, 0x21212121, 0xffffffe0);
        simple_opcode_test(Opcode::I32Shl, 0x42424242, 0x21212121, 0xffffffe1);
        simple_opcode_test(Opcode::I32Shl, 0x90909080, 0x21212121, 0xffffffe7);
        simple_opcode_test(Opcode::I32Shl, 0x48484000, 0x21212121, 0xffffffee);
        simple_opcode_test(Opcode::I32Shl, 0x00000000, 0x21212120, 0xffffffff);

        simple_opcode_test(Opcode::I32ShrU, 0xffff8000, 0xffff8000, 0);
        simple_opcode_test(Opcode::I32ShrU, 0x7fffc000, 0xffff8000, 1);
        simple_opcode_test(Opcode::I32ShrU, 0x01ffff00, 0xffff8000, 7);
        simple_opcode_test(Opcode::I32ShrU, 0x0003fffe, 0xffff8000, 14);
        simple_opcode_test(Opcode::I32ShrU, 0x0001ffff, 0xffff8001, 15);
        simple_opcode_test(Opcode::I32ShrU, 0xffffffff, 0xffffffff, 0);
        simple_opcode_test(Opcode::I32ShrU, 0x7fffffff, 0xffffffff, 1);
        simple_opcode_test(Opcode::I32ShrU, 0x01ffffff, 0xffffffff, 7);
        simple_opcode_test(Opcode::I32ShrU, 0x0003ffff, 0xffffffff, 14);
        simple_opcode_test(Opcode::I32ShrU, 0x00000001, 0xffffffff, 31);
        simple_opcode_test(Opcode::I32ShrU, 0x21212121, 0x21212121, 0);
        simple_opcode_test(Opcode::I32ShrU, 0x10909090, 0x21212121, 1);
        simple_opcode_test(Opcode::I32ShrU, 0x00424242, 0x21212121, 7);
        simple_opcode_test(Opcode::I32ShrU, 0x00008484, 0x21212121, 14);
        simple_opcode_test(Opcode::I32ShrU, 0x00000000, 0x21212121, 31);
        simple_opcode_test(Opcode::I32ShrU, 0x21212121, 0x21212121, 0xffffffe0);
        simple_opcode_test(Opcode::I32ShrU, 0x10909090, 0x21212121, 0xffffffe1);
        simple_opcode_test(Opcode::I32ShrU, 0x00424242, 0x21212121, 0xffffffe7);
        simple_opcode_test(Opcode::I32ShrU, 0x00008484, 0x21212121, 0xffffffee);
        simple_opcode_test(Opcode::I32ShrU, 0x00000000, 0x21212121, 0xffffffff);

        simple_opcode_test(Opcode::I32ShrS, 0x00000000, 0x00000000, 0);
        simple_opcode_test(Opcode::I32ShrS, 0xc0000000, 0x80000000, 1);
        simple_opcode_test(Opcode::I32ShrS, 0xff000000, 0x80000000, 7);
        simple_opcode_test(Opcode::I32ShrS, 0xfffe0000, 0x80000000, 14);
        simple_opcode_test(Opcode::I32ShrS, 0xffffffff, 0x80000001, 31);
        simple_opcode_test(Opcode::I32ShrS, 0x7fffffff, 0x7fffffff, 0);
        simple_opcode_test(Opcode::I32ShrS, 0x3fffffff, 0x7fffffff, 1);
        simple_opcode_test(Opcode::I32ShrS, 0x00ffffff, 0x7fffffff, 7);
        simple_opcode_test(Opcode::I32ShrS, 0x0001ffff, 0x7fffffff, 14);
        simple_opcode_test(Opcode::I32ShrS, 0x00000000, 0x7fffffff, 31);
        simple_opcode_test(Opcode::I32ShrS, 0x81818181, 0x81818181, 0);
        simple_opcode_test(Opcode::I32ShrS, 0xc0c0c0c0, 0x81818181, 1);
        simple_opcode_test(Opcode::I32ShrS, 0xff030303, 0x81818181, 7);
        simple_opcode_test(Opcode::I32ShrS, 0xfffe0606, 0x81818181, 14);
        simple_opcode_test(Opcode::I32ShrS, 0xffffffff, 0x81818181, 31);
    }
    fn neg(a: u32) -> u32 {
        u32::MAX - a + 1
    }

    #[test]
    fn test_store() {
        let sp_value: u32 = SP_START;
        let x_value: u32 = 5;
        let addr: u32 = 0x10000;

        let opcodes = vec![
            Opcode::I32Const(2.into()),
            Opcode::MemoryGrow,
            Opcode::I32Const(addr.into()),
            Opcode::I32Const(x_value.into()),
            Opcode::I32Store(0u32),
        ];

        let program = Program::from_instrs(opcodes);
        let mut runtime = Executor::new(program, SP1CoreOpts::default());
        runtime.run().unwrap();
        assert_eq!(
            runtime
                .state
                .memory
                .get(AddressType::GlobalMemory(addr).to_virtual_addr())
                .unwrap()
                .value,
            x_value
        );
        assert_eq!(sp_value, runtime.state.sp + UNIT);
    }

    #[test]
    fn test_store16() {
        let sp_value: u32 = SP_START;
        let x_value: u32 = 0xFFFF_0005;
        let y_value: u32 = 0xFFFF_0008;
        let y_actually: u32 = (y_value & 0x0000_FFFF) << 16;

        let addr: u32 = 0x10000;

        //discuss why Opcode::I32Store16(0.into()),Opcode::I32Store16(1.into()) are not working if they are subsequent
        let opcodes = vec![
            Opcode::I32Const(2.into()),
            Opcode::MemoryGrow,
            Opcode::I32Const(addr.into()),
            Opcode::I32Const(x_value.into()),
            Opcode::I32Store16(0u32),
            Opcode::I32Const(addr.into()),
            Opcode::I32Const(y_value.into()),
            Opcode::I32Store16(2u32),
        ];

        let program = Program::from_instrs(opcodes);
        let mut runtime = Executor::new(program, SP1CoreOpts::default());
        runtime.run().unwrap();
        let v_addr = AddressType::GlobalMemory(addr).to_virtual_addr();
        println!("v_addr");
        println!("stack val:{:x}", runtime.state.memory.get(v_addr).unwrap().value);
        assert_eq!(
            runtime.state.memory.get(v_addr).unwrap().value,
            (x_value & 0x0000_FFFF) + ((y_value & 0x0000_FFFF) << 16)
        );
        assert_eq!(sp_value, runtime.state.sp + UNIT);
    }

    #[test]
    fn test_store8() {
        let sp_value: u32 = SP_START;
        let x_value: u32 = 0xFFFF_0001;
        let y_value: u32 = 0xFFFF_0002;
        let z_value: u32 = 0xFFFF_0003;
        let t_value: u32 = 0xFFFF_0004;
        let addr: u32 = 0x10000;

        let opcodes = vec![
            Opcode::I32Const(2.into()),
            Opcode::MemoryGrow,
            Opcode::I32Const(addr.into()),
            Opcode::I32Const(x_value.into()),
            Opcode::I32Store8(0u32),
            Opcode::I32Const(addr.into()),
            Opcode::I32Const(y_value.into()),
            Opcode::I32Store8(1u32),
            Opcode::I32Const(addr.into()),
            Opcode::I32Const(z_value.into()),
            Opcode::I32Store8(2u32),
            Opcode::I32Const(addr.into()),
            Opcode::I32Const(t_value.into()),
            Opcode::I32Store8(3u32),
        ];

        let program = Program::from_instrs(opcodes);
        let mut runtime = Executor::new(program, SP1CoreOpts::default());
        runtime.run().unwrap();
        let v_addr = AddressType::GlobalMemory(addr).to_virtual_addr();
        assert_eq!(
            runtime.state.memory.get(v_addr).unwrap().value,
            ((x_value & 0x0000_00FF)
                + ((y_value & 0x0000_00FF) << 8)
                + ((z_value & 0x0000_00FF) << 16)
                + ((t_value & 0x0000_00FF) << 24))
        );
        assert_eq!(sp_value, runtime.state.sp + UNIT);
    }

    fn simple_memory_load_opcode_test(
        mut mem: HashMap<u32, u32>,
        opcodes: Vec<Opcode>,
        expected: u32,
    ) {
        let program = Program::from_instrs(opcodes);

        let mut runtime = Executor::new(program, SP1CoreOpts::default());
        runtime.run().unwrap();
        assert_eq!(runtime.state.memory.get(runtime.state.sp).unwrap().value, expected);
    }

    #[test]
    fn test_simple_memory_opcode() {
        let sp_value: u32 = SP_START;
        let x_value: u32 = 0xFFF1_0005;
        let y_value: u32 = 0xFFF2_0008;
        let z_value: u32 = 0xFFF3_000a;
        let t_value: u32 = 0xFFF4_000b;
        let addr: u32 = 0xDD_0000;

        let memOpcodes = vec![
            Opcode::I32Const(addr.into()),
            Opcode::I32Const(x_value.into()),
            Opcode::I32Const(addr.into()),
            Opcode::I32Const(y_value.into()),
            Opcode::I32Const(addr.into()),
            Opcode::I32Const(z_value.into()),
            Opcode::I32Const(addr.into()),
            Opcode::I32Const(t_value.into()),
        ];

        // simple_memory_store_opcode_test(
        //     memOpcodes.clone(),
        //     vec![Opcode::I32Store(0.into())],
        //     addr + 0,
        //     t_value,
        // );
        // simple_memory_store_opcode_test(
        //     memOpcodes.clone(),
        //     vec![Opcode::I32Store(16.into())],
        //     addr + 16,
        //     t_value,
        // );

        // simple_memory_store_opcode_test(
        //     memOpcodes.clone(),
        //     vec![Opcode::I32Store16(0.into())],
        //     addr,
        //     (t_value & 0x0000_FFFF),
        // );
        // simple_memory_store_opcode_test(
        //     memOpcodes.clone(),
        //     vec![Opcode::I32Store16(2.into())],
        //     addr,
        //     (t_value & 0x0000_FFFF) << 16,
        // );

        // simple_memory_store_opcode_test(
        //     memOpcodes.clone(),
        //     vec![Opcode::I32Store8(0.into())],
        //     addr,
        //     (t_value & 0x0000_00FF),
        // );
        // simple_memory_store_opcode_test(
        //     memOpcodes.clone(),
        //     vec![Opcode::I32Store8(1.into())],
        //     addr,
        //     (t_value & 0x0000_00FF) << 8,
        // );
        // simple_memory_store_opcode_test(
        //     memOpcodes.clone(),
        //     vec![Opcode::I32Store8(2.into())],
        //     addr,
        //     (t_value & 0x0000_00FF) << 16,
        // );
        // simple_memory_store_opcode_test(
        //     memOpcodes.clone(),
        //     vec![Opcode::I32Store8(3.into())],
        //     addr,
        //     (t_value & 0x0000_00FF) << 24,
        // );

        /*simple_memory_store_opcode_test(
            memOpcodes.clone(),
            vec![Opcode::I32Store16(0.into()), Opcode::I32Store16(1.into())],
            addr,
            (z_value & 0x0000_FFFF) + ((t_value & 0x0000_FFFF) << 16),
        );

          simple_memory_store_opcode_test(
              memOpcodes.clone(),
              vec![
                  Opcode::I32Store8(0.into()),
                  Opcode::I32Store8(1.into()),
                  Opcode::I32Store8(2.into()),
                  Opcode::I32Store8(3.into()),
              ],
              addr,
              (x_value & 0x0000_00FF)
                  + ((y_value & 0x0000_00FF) << 8)
                  + ((z_value & 0x0000_00FF) << 16)
                  + ((t_value & 0x0000_00FF) << 24),
          );*/

        /*mem.insert(addr, x_value);
        mem.insert(addr + 4, x_value + 4);
        mem.insert(addr + 8, x_value + 8);
        mem.insert(addr + 12, x_value + 12);
        mem.insert(addr + 160, x_value + 16);

        simple_memory_load_opcode_test(
            mem.clone(),
            vec![Opcode::I32Load(0.into())],
            x_value,
        );
        simple_memory_load_opcode_test(
            mem.clone(),
            vec![Opcode::I32Load(4.into())],
            x_value + 4,
        );
        simple_memory_load_opcode_test(
            mem.clone(),
            vec![Opcode::I32Load(8.into())],
            x_value + 8,
        );
        simple_memory_load_opcode_test(
            mem.clone(),
            vec![Opcode::I32Load(12.into())],
            x_value + 12,
        );
        simple_memory_load_opcode_test(
            mem.clone(),
            vec![Opcode::I32Load(160.into())],
            x_value + 16,
        );

        simple_memory_load_opcode_test(
            mem.clone(),
            vec![Opcode::I32Load16S(0.into())],
            x_value & 0x0000_FFFF,
        );
        simple_memory_load_opcode_test(
            mem.clone(),
            vec![Opcode::I32Load16U(0.into())],
            x_value & 0x0000_FFFF,
        );

        simple_memory_load_opcode_test(
            mem.clone(),
            vec![Opcode::I32Load16U(2.into())],
            (x_value & 0xFFFF_0000) >> 16,
        );
        let value = (x_value & 0xFFFF_0000) >> 16;
        let expected = ((value as i16) as i32) as u32;
        println!("expected u32 {} : actual i16 {}", expected, (value as i16));
        simple_memory_load_opcode_test(
            mem.clone(),
            vec![Opcode::I32Load16S(2.into())],
            ((value as i16) as i32) as u32,
        );

        simple_memory_load_opcode_test(
            mem.clone(),
            vec![Opcode::I32Load8U(0.into())],
            (x_value & 0x0000_00FF),
        );
        simple_memory_load_opcode_test(
            mem.clone(),
            vec![Opcode::I32Load8U(1.into())],
            (x_value & 0x0000_FF) >> 8,
        );
        simple_memory_load_opcode_test(
            mem.clone(),
            vec![Opcode::I32Load8U(2.into())],
            (x_value & 0x00FF_FFFF) >> 16,
        );
        simple_memory_load_opcode_test(
            mem.clone(),
            vec![Opcode::I32Load8U(3.into())],
            (x_value & 0xFF00_FFFF) >> 24,
        );

        simple_memory_load_opcode_test(
            mem.clone(),
            vec![Opcode::I32Load8S(0.into())],
            (x_value & 0x0000_00FF),
        );
        simple_memory_load_opcode_test(
            mem.clone(),
            vec![Opcode::I32Load8S(1.into())],
            (x_value & 0x0000_FF) >> 8,
        );

        let value = (x_value & 0x00FF_FFFF) >> 16;
        let expected = ((value as i8) as i32) as u32;
        println!("expected u32 {} : actual i8 {}", expected, (value as i8));
        simple_memory_load_opcode_test(
            mem.clone(),
            vec![Opcode::I32Load8S(2.into())],
            expected,
        );

        let value = (x_value & 0xFF00_FFFF) >> 24;
        let expected = ((value as i8) as i32) as u32;
        println!("expected u32 {} : actual i8 {}", expected, (value as i8));
        simple_memory_load_opcode_test(
            mem.clone(),
            vec![Opcode::I32Load8S(3.into())],
            expected,
        );*/
    }

    #[test]
    fn test_load32() {
        let sp_value: u32 = SP_START;
        let x_value: u32 = 5;
        let addr: u32 = 0x10000;

        let opcodes = vec![
            Opcode::I32Const(2.into()),
            Opcode::MemoryGrow,
            Opcode::I32Const(addr.into()),
            Opcode::I32Const(x_value.into()),
            Opcode::I32Store(0u32),
            Opcode::I32Const(addr.into()),
            Opcode::I32Load(0u32),
        ];
        let program = Program::from_instrs(opcodes);
        let mut runtime = Executor::new(program, SP1CoreOpts::default());
        runtime.run().unwrap();
        assert_eq!(runtime.state.memory.get(runtime.state.sp).unwrap().value, x_value);
        assert_eq!(sp_value, runtime.state.sp + 2 * UNIT);
    }

    #[test]
    fn test_load16u() {
        let sp_value: u32 = SP_START;
        let x_value: u32 = 0xFFFF_0005;
        let addr: u32 = 0x10000;

        //work on order
        let opcodes = vec![
            Opcode::I32Const(2.into()),
            Opcode::MemoryGrow,
            Opcode::I32Const(addr.into()),
            Opcode::I32Const(x_value.into()),
            Opcode::I32Store16(0u32),
            Opcode::I32Const(addr.into()),
            Opcode::I32Load16U(0u32),
        ];

        let program = Program::from_instrs(opcodes);
        let mut runtime = Executor::new(program, SP1CoreOpts::default());
        runtime.run().unwrap();
        assert_eq!(
            runtime.state.memory.get(runtime.state.sp).unwrap().value,
            x_value & 0x0000_FFFF
        );
        assert_eq!(sp_value, runtime.state.sp + 2 * UNIT);
    }
    #[test]
    fn test_load16s_normal() {
        let sp_value: u32 = SP_START;
        let x_value: u32 = 65551i32 as u32;
        let addr: u32 = 0x10000;

        let opcodes = vec![
            Opcode::I32Const(2.into()),
            Opcode::MemoryGrow,
            Opcode::I32Const(addr.into()),
            Opcode::I32Const(x_value.into()),
            Opcode::I32Store(0u32),
            Opcode::I32Const(addr.into()),
            Opcode::I32Load16S(0u32),
        ];

        let program = Program::from_instrs(opcodes);
        let mut runtime = Executor::new(program, SP1CoreOpts::default());
        runtime.run().unwrap();
        assert_eq!(
            runtime.state.memory.get(runtime.state.sp).unwrap().value,
            x_value & 0x0000_ffff
        );
        assert_eq!(sp_value, runtime.state.sp + 2 * UNIT);
    }
    #[test]
    fn test_load16s() {
        let sp_value: u32 = SP_START;
        let x_value: u32 = (-5i16) as i32 as u32;
        let addr: u32 = 0x10000;

        let opcodes = vec![
            Opcode::I32Const(2.into()),
            Opcode::MemoryGrow,
            Opcode::I32Const(addr.into()),
            Opcode::I32Const(x_value.into()),
            Opcode::I32Store16(0u32), //I32Store16S
            Opcode::I32Const(addr.into()),
            Opcode::I32Load16U(0u32),
        ];

        let program = Program::from_instrs(opcodes);
        let mut runtime = Executor::new(program, SP1CoreOpts::default());
        runtime.run().unwrap();
        assert_eq!(
            runtime.state.memory.get(runtime.state.sp).unwrap().value,
            x_value & 0x0000_ffff
        );
        assert_eq!(sp_value, runtime.state.sp + 2 * UNIT);
    }

    #[test]
    fn test_load8u() {
        let sp_value: u32 = SP_START;
        let x_value: u32 = 0xFFFF_05FF;
        let addr: u32 = 0x10000;

        let opcodes = vec![
            Opcode::I32Const(2.into()),
            Opcode::MemoryGrow,
            Opcode::I32Const(addr.into()),
            Opcode::I32Const(x_value.into()),
            Opcode::I32Store(0u32),
            Opcode::I32Const(addr.into()),
            Opcode::I32Load8U(1u32),
        ];

        let program = Program::from_instrs(opcodes);
        let mut runtime = Executor::new(program, SP1CoreOpts::default());

        runtime.run().unwrap();
        println!("output value {},", runtime.state.memory.get(align(addr)).unwrap().value);
        assert_eq!(
            runtime.state.memory.get(runtime.state.sp).unwrap().value,
            (x_value & 0x0000_FF00) >> 8
        );
        assert_eq!(sp_value, runtime.state.sp + 2 * UNIT);
    }

    #[test]
    fn test_load8s() {
        let sp_value: u32 = SP_START;
        let x_value: u32 = 0xdFFF_00FF;
        let addr: u32 = 0x10000;

        let opcodes = vec![
            Opcode::I32Const(2.into()),
            Opcode::MemoryGrow,
            Opcode::I32Const(addr.into()),
            Opcode::I32Const(x_value.into()),
            Opcode::I32Store(0u32),
            Opcode::I32Const(addr.into()),
            Opcode::I32Load8S(3u32), //I32Load8S
        ];

        let program = Program::from_instrs(opcodes);
        let mut runtime = Executor::new(program, SP1CoreOpts::default());
        runtime.run().unwrap();
        assert_eq!(
            runtime.state.memory.get(runtime.state.sp).unwrap().value as i8,
            ((x_value & 0xff00_0000) >> 24) as i8
        );
        assert_eq!(sp_value, runtime.state.sp + 2 * UNIT);
    }

    #[test]
    fn test_br() {
        let sp_value: u32 = SP_START;
        let x_value: u32 = 0x1;
        let addr: u32 = 0x10000;

        let opcodes = vec![
            Opcode::I32Const(x_value.into()),
            Opcode::I32Const(x_value.into()),
            Opcode::I32Shl,
            Opcode::I32Const(x_value.into()),
            Opcode::I32Shl,
            Opcode::I32Const(x_value.into()),
            Opcode::Br(1.into()),
            Opcode::I32Shl,
        ];

        let program = Program::from_instrs(opcodes);
        let mut runtime = Executor::new(program, SP1CoreOpts::default());

        runtime.run().unwrap();
        assert_eq!(runtime.state.memory.get(runtime.state.sp).unwrap().value, ((1 << 1) << 1) << 1);
        assert_eq!(sp_value, runtime.state.sp + 4);
    }

    #[test]
    fn build_elf_branching() {
        let sp_value: u32 = SP_START;
        let x_value: u32 = 0x1;

        let opcodes = vec![
            Opcode::I32Const(x_value.into()),
            Opcode::I32Const((x_value + 1).into()),
            Opcode::I32Const((x_value + 2).into()),
            Opcode::I32Add,
            Opcode::I32Add,
            Opcode::I32Const((5).into()),
            Opcode::BrIfNez(BranchOffset::from(16i32)),
            Opcode::I32Const((x_value + 3).into()),
            Opcode::I32Const((x_value + 4).into()),
            Opcode::I32Add,
            Opcode::I32Add,
        ];

        let program = Program::from_instrs(opcodes);
        //  memory_image: BTreeMap::new() };
        let mut runtime = Executor::new(program, SP1CoreOpts::default());
        runtime.run().unwrap();

        println!("initial.sp {} , state.sp {}", sp_value, runtime.state.sp);
        assert_eq!(runtime.state.memory.get(runtime.state.sp).unwrap().value, 6);
    }

    #[test]
    fn test_local_get() {
        let sp_value: u32 = SP_START;
        let x_value: u32 = 0x12345;

        let opcodes = vec![
            Opcode::I32Const((x_value + 5).into()),
            Opcode::I32Const((x_value + 4).into()),
            Opcode::I32Const((x_value + 3).into()),
            Opcode::I32Const((x_value + 2).into()),
            Opcode::I32Const((x_value + 1).into()),
            Opcode::I32Const((x_value).into()),
            Opcode::LocalGet(6u32),
            Opcode::LocalGet(6u32),
            Opcode::I32Add,
        ];

        let program = Program::from_instrs(opcodes);
        //  memory_image: BTreeMap::new() };
        let mut runtime = Executor::new(program, SP1CoreOpts::default());
        runtime.run().unwrap();
        peek_stack(&runtime);
        assert_eq!(
            runtime.state.memory.get(runtime.state.sp).unwrap().value,
            x_value + 5 + x_value + 4
        );
        assert_eq!(sp_value, runtime.state.sp + 7 * 4);
    }

    #[test]
    fn test_local_set() {
        let sp_value: u32 = SP_START;
        let x_value: u32 = 80;

        let opcodes = vec![
            Opcode::I32Const((x_value + 1).into()),
            Opcode::I32Const((x_value + 2).into()),
            Opcode::I32Const((x_value + 3).into()),
            Opcode::I32Const((x_value + 4).into()),
            Opcode::I32Const((x_value + 1).into()),
            Opcode::I32Const((x_value + 2).into()),
            Opcode::I32Const((x_value + 3).into()),
            Opcode::I32Const((x_value + 4).into()),
            Opcode::I32Const((x_value + 5).into()),
            Opcode::I32Const((x_value).into()),
            Opcode::LocalSet(5u32),
        ];

        let program = Program::from_instrs(opcodes);
        //  memory_image: BTreeMap::new() };
        let mut runtime = Executor::new(program, SP1CoreOpts::default());
        runtime.run().unwrap();
        peek_stack(&runtime);
        println!("after sp: {}", runtime.state.sp);
        println!("after pos{}", (SP_START - runtime.state.sp) / 4);
        assert_eq!(runtime.state.memory.get(runtime.state.sp + 3 * UNIT).unwrap().value, x_value);
    }
    #[test]
    fn test_locals() {
        let sp_value: u32 = SP_START;
        let x_value: u32 = 1;
        let y_value: u32 = 22;
        let z_value: u32 = 6;

        let opcodes = vec![
            Opcode::I32Const(x_value.into()),
            Opcode::I32Const(y_value.into()),
            Opcode::I32Const(z_value.into()),
            Opcode::LocalGet(2u32),
            Opcode::I32Add,
        ];

        let program = Program::from_instrs(opcodes);
        //  memory_image: BTreeMap::new() };
        let mut runtime = Executor::new(program, SP1CoreOpts::default());
        println!("before {}", runtime.state.sp);
        runtime.run().unwrap();
        println!("after {}", runtime.state.sp);
        assert_eq!(runtime.state.memory.get(runtime.state.sp).unwrap().value, y_value + z_value);
    }

    #[test]
    fn test_local_tee() {
        let sp_value: u32 = SP_START;
        let x_value: u32 = 0x12345;

        let opcodes = vec![
            Opcode::I32Const(x_value.into()),
            Opcode::I32Const((x_value + 2).into()),
            Opcode::I32Const((x_value + 3).into()),
            Opcode::I32Const((x_value + 4).into()),
            Opcode::I32Const((x_value + 7).into()),
            Opcode::LocalTee(4u32), // get last element and put it into address (where address = last sp + 16)
        ];

        let program = Program::from_instrs(opcodes);
        //  memory_image: BTreeMap::new() };
        let mut runtime = Executor::new(program, SP1CoreOpts::default());
        runtime.run().unwrap();
        assert_eq!(runtime.state.sp, sp_value - 20);
        assert_eq!(runtime.state.memory.get(runtime.state.sp).unwrap().value, x_value + 7);
    }

    #[test]
    fn test_i32const() {
        let sp_value: u32 = SP_START;
        let x_value: u32 = 0x12345;
        let opcodes = vec![Opcode::I32Const(x_value.into())];

        let program = Program::from_instrs(opcodes);
        //  memory_image: BTreeMap::new() };
        let mut runtime = Executor::new(program, SP1CoreOpts::default());
        runtime.run().unwrap();
        assert_eq!(runtime.state.sp, sp_value - 4);
        assert_eq!(runtime.state.memory.get(runtime.state.sp).unwrap().value, x_value);
    }

    // #[test]
    // fn test_call_internal_and_return() {
    //     let sp_value: u32 = SP_START;
    //     let x_value: u32 = 0x3;
    //     let y_value: u32 = 0x5;
    //     let z_value: u32 = 0x7;
    //     let mut functions = vec![0, 24];

    //     let opcodes = vec![
    //         Opcode::I32Const(x_value.into()),
    //         Opcode::I32Const(y_value.into()),
    //         Opcode::I32Const(z_value.into()),
    //         Opcode::CallInternal(1u32.into()),
    //         // Opcode::Return(DropKeep::none()),
    //         Opcode::I32Add,
    //         Opcode::I32Add,
    //         Opcode::Return,
    //     ];

    //     let program = Program::new_with_memory_and_func(opcodes, HashMap::new(), functions, 0, 0);
    //     //  memory_image: BTreeMap::new() };
    //     let mut runtime = Executor::new(program, SP1CoreOpts::default());
    //     runtime.run().unwrap();
    //     assert_eq!(
    //         runtime.state.memory.get(runtime.state.sp).unwrap().value,
    //         x_value + y_value + z_value
    //     );
    // }
    #[test]
    fn test_i32constwithAdd() {
        let sp_value: u32 = SP_START;
        let x_value: u32 = 0x12345;
        let y_value: u32 = 0x54321;

        let opcodes = vec![
            Opcode::I32Const(x_value.into()),
            Opcode::I32Const(y_value.into()),
            Opcode::I32Add,
        ];

        let program = Program::from_instrs(opcodes);
        let mut runtime = Executor::new(program, SP1CoreOpts::default());
        runtime.run().unwrap();
        assert_eq!(runtime.state.sp, sp_value - 4);
        assert_eq!(runtime.state.memory.get(runtime.state.sp).unwrap().value, x_value + y_value);
    }
}<|MERGE_RESOLUTION|>--- conflicted
+++ resolved
@@ -1042,23 +1042,6 @@
     fn execute_cycle(&mut self, executor: &mut RwasmExecutor<()>) -> Result<bool, ExecutionError> {
         let clk = self.store.tracer.state.clk;
         let res = executor.step();
-<<<<<<< HEAD
-        /*let op_state = self.store.tracer.logs.last().unwrap();
-        let syscall=SyscallCode::default();
-        self.emit_events(
-                clk,
-                op_state.next_pc,
-                op_state.sp,
-                op_state.opcode,
-                syscall,
-                arg1,
-                arg2,
-                res,
-                self.memory_accesses,
-                exit_code,
-            );
-*/
-=======
         let op_state = executor.store.tracer.logs.last().unwrap();
         let syscall = SyscallCode::default();
         println!("op_state:{op_state:?}");
@@ -1078,7 +1061,6 @@
             //TODO: generate sys_state_event here
         }
 
->>>>>>> cd074ab8
         // Increment the clock.
         self.state.global_clk += 1;
 
